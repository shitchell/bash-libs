: 'Module for importing functions from bash & zsh scripts.

`include-source <filename>` will search the current directory or
<SHELL>_PATH_LIB (falls back on PATH if unset) for <filename>, then source it
into the current shell. Scripts that call `include-source` can be "compiled"
with `compile-sources` to replace any calls to `include-source` with the
contents of the included script.

I have a lot of useful utility functions that I like to reuse across my
scripts, but copy/pasting them is annoying, and deploying many bash scripts to
a client can get untidy. These functions allow me to keep all of those utility
functions in one place, which allows me to much more quickly employ them and
cut down development time, while still being able to deploy just one compiled
file to a client.

# Setup

  1. Setup the lib dir(s)
     * create a <SHELL>_LIB_PATH environment variable to include the directories
       to search for importable scripts, e.g.:
         export BASH_LIB_PATH="$HOME/bin/lib:$HOME/code/bash/lib"
         export ZSH_LIB_PATH="$HOME/bin/lib:$HOME/code/zsh/lib"
     * OR create a LIB_DIR environment variable to include a single directory
       to search for importable scripts, e.g.:
         export LIB_DIR="$HOME/code/bash/lib"
  2. Source this script in your shell.

# Usage

```sh
include-source "<script_name[.sh]|url>"
compile-sources "<script_path>" ["<script_path>" ...]
```

# Example

## Add these lines to ~/.bashrc to enable the include/compile functions

```sh
# ~/.bashrc

export BASH_LIB_PATH="$HOME/bin/lib:$HOME/code/bash/lib"
source "$HOME/code/bash/lib/include.sh"
```

## Write two bash "libraries" to be imported into other scripts:

```sh
# $HOME/code/bash/lib/somelib.sh

function somelib_func() {
  echo "Hello from somelib_func!"
}
```

```sh
# https://raw.githubusercontent.com/foo/bar/master/gitlib.sh

function gitlib_func() {
  echo "[gitlib_func] $@"
  return 0
}
```

## Write a script that imports the above two libraries

```sh
# ./foo.sh

#!/usr/bin/env bash

include-source "https://raw.githubusercontent.com/foo/bar/master/gitlib.sh"
include-source "somelib"

if gitlib_func "do the thing"; then
  somelib_func "we did the thing!"
fi
```

## Run the script

```sh
$ ./foo.sh
[gitlib_func] do the thing
Hello from somelib_func!
```

## Optionally, compile the above script into a single file

Compile ./foo.sh to ./foo.compiled.sh
```sh
$ compile-sources ./foo.sh > foo.compiled.sh
$ cat ./foo.compiled.sh
#!/usr/bin/env bash

# include-source "https://raw.githubusercontent.com/foo/bar/master/gitlib.sh"
function gitlib_func() {
  echo "[gitlib_func] $@"
  return 0
}
# compile-sources: end of "https://raw.githubusercontent.com/foo/bar/master/gitlib.sh"
# include-source "somelib"
function somelib_func() {
  echo "Hello from somelib_func!"
}
# compile-sources: end of "somelib.sh"

if func_from_gitlib "do the thing"; then
  func_from_somelib "we did the thing!"
fi
```

Compile multiple files in place
```sh
$ compile-sources -i ./foo.sh ./bar.sh
```

Remove, instead of commenting out, the `include-source` call from the compiled
file and do not include the closing tag at the end of the included source code
```sh
$ compile-sources -i -T "./foo.sh" "./bar.sh"
```

# TODO
  - Prevent infinite recursion in include-source
  - Make compile-sources work for `source` calls as well
  - Use regex to import only functions from the included script
    - Allow for modifying imported function names with a prefix/suffix
'

## helpful functions ###########################################################
################################################################################

function __debug() {
    :  'Print a debug message if DEBUG or DEBUG_LOG is set

        @usage
            [<msg> ...]

        @optarg <msg>
            The message to print

        @return 0
            If debugging is enabled

        @return 1
            If debugging is not enabled

        @stderr
            The message to print
    '
    local prefix timestamp
    if [[
            "${INCLUDE_DEBUG}" == "1"
            || "${INCLUDE_DEBUG}" == "true"
            || -n "${INCLUDE_DEBUG_LOG}"
        ]]; then
        [[ ${#} -eq 0 ]] && return 0
        timestamp="$(date '+%Y-%m-%d %H:%M:%S')"
        prefix="\033[36m[${timestamp}]\033[0m "
        prefix+="\033[35m$(basename "${BASH_SOURCE[-1]}")"
        [[ "${FUNCNAME[1]}" != "main" ]] && prefix+="\033[1m:${FUNCNAME[1]}()\033[0m"
        prefix+="\033[32m:${BASH_LINENO[0]}\033[0m -- "
        printf "%s\n" "${@}" \
            | awk -v prefix="${prefix}" '{print prefix $0}' >> "${INCLUDE_DEBUG_LOG:-/dev/stderr}"
    else
        return 1
    fi
}

function get-shell() {
    :  'Reliably determine the current shell

        @stdout
            The current shell
    '
    local process_name=$(ps -p "$$" -o args= | awk '{print $1}' | sed 's/^-//')
    local shell=$(basename "${process_name}" | tr '[:upper:]' '[:lower:]')
    echo "${shell}"
}

function functionname() {
    :  'Cross-shell function for returning the calling function name

        @usage
            [<stack index>]
    
        @optarg <stack index>
            The index of the function in the call stack to return

        @stdout
            The name of the calling function
        
        @return 0
            If the function name was successfully returned
        
        @return 108
            If the shell is not recognized
    '
    local shell=$(get-shell)
    local index=${1:- -1}
    case "${shell}" in
        bash)
            echo ${FUNCNAME[${index}]}
            ;;
        zsh)
            echo ${funcstack[${index}]}
            ;;
        *)
            echo "unknown shell: ${shell}" >&2
            return 108
            ;;
    esac
}

function in-array() {
    :  'Checks if an item is in an array.

        @usage
            <item> <array-item-1> [<array-item-2> ...

        @arg <item>
            The item to check for in the array
        
        @arg+
            The array to check

        @return 0
            The item is in the array

        @return 1
            The item is not in the array
    '
    #__debug "_call(${*})"

    local item array el
    item="${1}"
    array=( "${@:2}" )

    for el in ${array[@]}; do
        if [[ "${el}" == "${item}" ]]; then
            return 0
        fi
    done

    return 1
}


## include-source ##############################################################
################################################################################

## Usage functions
###

function __include_source_help_usage() {
    echo "usage: $(functionname) [-hlnNcCvV] <path>"
}

function __include_source_help_epilogue() {
    echo "import shell scripts"
}

function __include_source_help_full() {
    __include_source_help_usage
    __include_source_help_epilogue
    echo
    echo "Imports the specified shell script. The specified script can be the"
    echo "name of a script in <SHELL>_LIB_PATH, the name of a script in PATH,"
    echo "the name of a script in the current directory, or a url to a script."
    echo
    cat << EOF
    -h/--help          show help info
    -l/--location      print the location of the imported script
    -n/--dry-run       don't import the script
    -N/--no-dry-run    import the script
    -c/--cat           print the contents of the imported script
    -C/--no-cat        don't print the contents of the imported script
    -v/--verbose       be verbose
    -V/--no-verbose    don't be verbose
EOF
}

function __include_source_parse_args() {
    # default values
    VERBOSE=0
    DO_CAT=0
    DO_SOURCE=1
    SHOW_LOCATION=0

    # parse arguments
    POSITIONAL_ARGS=()
    while [[ ${#} -gt 0 ]]; do
        local arg="$1"
        case "$arg" in
            -v | --verbose)
                VERBOSE=1
                shift
                ;;
            -V | --no-verbose)
                VERBOSE=0
                shift
                ;;
            -l | --location)
                SHOW_LOCATION=1
                shift
                ;;
            -L |--no-location)
                SHOW_LOCATION=0
                shift
                ;;
            -N | --no-source)
                DO_SOURCE=0
                shift
                ;;
            -n | --source)
                DO_SOURCE=1
                shift
                ;;
            -c | --cat)
                DO_CAT=1
                shift
                ;;
            -C | --no-cat)
                DO_CAT=0
                shift
                ;;
            -h)
                __include_source_help_usage
                __include_source_help_epilogue
                return 3
                ;;
            --help)
                __include_source_help_full
                return 3
                ;;
            -*)
                echo "$(functionname): invalid option '$arg'" >&2
                return 1
                ;;
            *)
                POSITIONAL_ARGS+=("$arg")
                shift
                ;;
        esac
    done
    set -- "${POSITIONAL_ARGS[@]}"
}


## Helpful functions
###

function __bash_libs_get_path() {
    : '
    Return the value of <SHELL>_LIB_PATH or PATH if it is not set.

    @stdout     The value of <SHELL>_LIB_PATH or PATH
    '
    #__debug "_call(${*})"
    local path shell_lower shell_upper lib_path lib_path_value

    # reliably determine the shell
    local shell_lower=$(get-shell)
    local shell_upper=$(echo "${shell_lower}" | tr '[:lower:]' '[:upper:]')

    # determine the current shell's lib path
    local lib_path_name="${shell_upper}_LIB_PATH"
    #__debug "lib_path_name: ${lib_path_name}"

    # load the value of the lib path from the environment
    if [ "${shell_lower}" = "bash" ]; then
        #__debug "getting bash lib path"
        local lib_path_value="${!lib_path_name}"
    elif [ "${shell_lower}" = "zsh" ]; then
        #__debug "getting zsh lib path"
        local lib_path_value="${(P)lib_path_name}"
    else
        #__debug "attempting generic lib path eval"
        # attempt a generic eval, although chances are low that the rest of
        # the module will work even if this does
        eval local lib_path_value="\$${lib_path_name}"
        if [ $? -ne 0 ]; then
            echo "$(functionname): failed to determine the value of '${lib_path_name}'" >&2
            return 1
        fi
    fi

    lib_path="${lib_path_value:-${PATH}}"

    # If LIB_DIR is set, append it to the lib path
    if [[ -n "${LIB_DIR}" ]]; then
        [[ -n "${lib_path}" ]] \
            && lib_path="${LIB_DIR}:${lib_path}" \
            || lib_path="${LIB_DIR}"
    fi

    #__debug "lib_path: ${lib_path}"
    echo "${lib_path}"
}

function __bash_libs_get_filepath() {
    : '
    Given a library name (with or without the .sh extension), get its filepath
    in the current directory, <SHELL>_LIB_PATH, or PATH

    @usage      <filename>[.sh]
    @stdout     The path to the file
    '
    #__debug "_call(${*})"

    local filename="${1}"

    # look for the file in the current directory with and without the .sh
    # extension
    if [[ -f "$(pwd)/${filename}" && -r "$(pwd)/${filename}" ]]; then
        echo "$(pwd)/${filename}"
        return 0
    elif [[ -f "$(pwd)/${filename}.sh" && -r "$(pwd)/${filename}.sh" ]]; then
        echo "$(pwd)/${filename}.sh"
        return 0
    fi

    # Try to find the path in <SHELL>_LIB_PATH or PATH, with or without the .sh
    local lib_path_array
    IFS=":" read -ra lib_path_array <<< "$(__bash_libs_get_path)"
    #__debug "lib_path_array: ${lib_path_array[@]}"
    for dir in "${lib_path_array[@]}"; do
        #__debug "looking for '${filename}' in '${dir}'"
        # determine if a readable file with the given name exists in this dir
        if [[ -f "${dir}/${filename}" && -r "${dir}/${filename}" ]]; then
            #__debug "found '${filename}' in '${dir}'"
            echo "${dir}/${filename}"
            return 0
        elif [[ -f "${dir}/${filename}.sh" && -r "${dir}/${filename}.sh" ]]; then
            #__debug "found '${filename}.sh' in '${dir}'"
            echo "${dir}/${filename}.sh"
            return 0
        fi
    done

    # if we get here, we didn't find the file
    return 1
}

function __bash_libs_get_location() {
    : '
    Get the location of the shell lib, whether a file or url

    @usage      <filename>
    @stdout     The location of the file
    '
    #__debug "_call(${*})"

    local filename="${1}"

    # determine if the file is a filepath or a url
    if [ "${filename}" =~ ^https?:// ]; then
        echo "${filename}"
        return 0
    fi

    local filepath="$(__bash_libs_get_filepath "${filename}")"
    if [ $? -eq 0 ]; then
        echo "${filepath}"
        return 0
    fi
    return 1
}

## Main functions
###

# Import a shell script from a url
function source-url() {
    : '
    Download a shell script from a url and source it in the current shell

    @usage <url>
    '
    #__debug "_call(${*})"

    local url="${1}"
    local filename="${url##*/}"

    # treat the filename as a url
    if [ "${SHOW_LOCATION}" -eq 1 ] 2>/dev/null; then
        echo "${url}"
        return 0
    elif [ "${VERBOSE}" -eq 1 ] 2>/dev/null; then
        echo "$(functionname): sourcing '${filename}'"
    fi

    # download the script
    local tmp_dir=$(mktemp -dt "`functionname`.XXXXX")
    local script_file="${tmp_dir}/${filename}"

    curl -s -o "${script_file}" "${url}"
    if [ $? -ne 0 ] && [ "${VERBOSE}" -eq 1 ]; then
        echo "$(functionname): failed to download '${filename}'" >&2
        return 1
    fi

    # print the contents of the script if requested
    if [ "${DO_CAT}" -eq 1 ]; then
        cat "${script_file}"
    fi

    # source the contents of the downloaded script
    if [ "${DO_SOURCE}" -eq 1 ]; then
        source "${script_file}"
        local source_exit_code=$?
    fi

    # remove the temporary directory
    rm -rf "${tmp_dir}"

    # return the exit code of the sourced script if available
    return ${source_exit_code:-0}
}

# Import a shell script from a filename
function source-lib() {
    : '
    Given a library name, find it in the LIB_PATH or PATH and source it in the
    current shell.

    @usage      <lib>[.sh]
    '
    #__debug "_call(${*})"

    local filename="${1}"

    # get the path to the file
    local filepath=$(__bash_libs_get_filepath "${filename}")

    # if we couldn't find the file, exit with an error
    if [ -z "${filepath}" ]; then
        echo "$(functionname): failed to find '${filename}'" >&2
        return 1
    fi

    # print the location of the file if requested
    if [ "${SHOW_LOCATION}" -eq 1 ]; then
        echo "${filepath}"
        return 0
    fi

    # print the contents of the script if requested
    if [ "${DO_CAT}" -eq 1 ]; then
        cat "${filepath}"
    fi

    # source the file
    if [ "${DO_SOURCE:-1}" -eq 1 ]; then
        if [ "${VERBOSE:-0}" -eq 1 ]; then
            echo "$(functionname): sourcing '${filepath}'"
        fi
        source "${filepath}"
        return $?
    fi
}

# Import a shell script from ${<SHELL>_LIB_PATH:-${PATH}} given a filename
function include-source() {
    : '
    Given a library name or url, source it in the current shell.

    @usage      [-h/--help] [-l/--location] [-L/--no-location] [-n/--dry-run]
                [-N/--no-dry-run] [-c/--cat] [-C/--no-cat] [-v/--verbose]
                [-V/--no-verbose] <filename>
    '
    #__debug "_call(${*})"

    local filename="${1}"
    local exit_code=0

    __include_source_parse_args "$@"
    case $? in 0);; 3) return 0 ;; *) return $?;; esac

    local filename="${POSITIONAL_ARGS[0]}"

    # ensure the filename is not empty
    if [ -z "$filename" ]; then
        __include_source_help_usage >&2
        exit_code=1
    else
        # determine whether to treat the filename as a filepath or url
        if [[ "${filename}" =~ ^https?:// ]]; then
            # treat the filename as a url
            #__debug "sourcing url: ${filename}"
            source-url "${filename}"
            exit_code=${?}
        else
            # treat the filename as a filepath
            #__debug "sourcing lib: ${filename}"
            source-lib "${filename}"
            exit_code=${?}
        fi
    fi

    unset POSITIONAL_ARGS SHOW_LOCATION VERBOSE DO_CAT DO_SOURCE
    return ${exit_code}
}

# Alias for include-source
function import() { include-source "${@}"; }


## compile-sources #############################################################
################################################################################

## Usage functions
###

function __compile_sources_help_usage() {
    echo "usage: $(functionname) [-hiItT] <file> [<file> ...]"
}

function __compile_sources_help_epilogue() {
    echo 'replace `include-source` calls with the contents of the included file'
}

function __compile_sources_help_full() {
    __compile_sources_help_usage
    __compile_sources_help_epilogue
    echo
    echo "Generates a single compiled shell script that contains the source"
    echo "of the original script along with the source of each included script."
    echo
    cat << EOF
    -h/--help          show help info
    -i/--in-place      replace the original script with the compiled script
    -I/--no-in-place   print the compiled script to stdout
    -b/--backups       keep backups of the original script when replacing it
    -B/--no-backups    do not keep backups of the original script
    -t/--tags          print markers at the beginning and end of each included
                       script
    -T/--no-tags       do not print markers at the beginning and end of each
                       included script
EOF
}

function __compile_sources_parse_args() {
    # default values
    IN_PLACE=0
    IN_PLACE_BACKUPS=1
    INCLUDE_TAGS=1

    # parse arguments
    POSITIONAL_ARGS=()
    while [[ ${#} -gt 0 ]]; do
        local arg="$1"
        case "$arg" in
            -i|--in-place)
                IN_PLACE=1
                shift
                ;;
            -I|--no-in-place)
                IN_PLACE=0
                shift
                ;;
            -b|--backups)
                IN_PLACE_BACKUPS=1
                shift
                ;;
            -B|--no-backups)
                IN_PLACE_BACKUPS=0
                shift
                ;;
            -t|--tags)
                INCLUDE_TAGS=1
                shift
                ;;
            -T|--no-tags)
                INCLUDE_TAGS=0
                shift
                ;;
            -h)
                __compile_sources_help_usage
                __compile_sources_help_epilogue
                return 3
                ;;
            --help)
                __compile_sources_help_full
                return 3
                ;;
            -*)
                echo "$(functionname): invalid option '$arg'" >&2
                return 1
                ;;
            *)
                POSITIONAL_ARGS+=("$arg")
                shift
                ;;
        esac
    done
    set -- "${POSITIONAL_ARGS[@]}"
}


## helpful functions
###

# Check if the given filepath has any valid `include-source` or `source` calls.
# If the given filepath is "-", read from stdin
function __compile_sources_has_source_calls() {
    local filepath="${1}"

    # get the file's contents
    local contents
    if [ "${filepath}" = "-" ]; then
        contents=$(cat)
    else
        contents=$(cat "${filepath}")
    fi
    echo "${contents}" | grep -Eq '^(include-)?source\b'
}

# Returns the line number of and shell lib specified by  the first occurrence of
# "^include-source\b" in the given file. If '-' is specified, read from stdin
function __compile_sources_find_include_source_line() {
    local filename="${1:- -}"

    # get the contents of the file
    local file_contents
    if [ "${filename}" = "-" ]; then
        file_contents=$(cat)
    else
        file_contents=$(<"${filename}")
    fi

    # get the line number of the first "include-source" line
    local line_number=$(
        echo "${file_contents}" \
        | grep -n "^include-source\b" \
        | cut -d ':' -f1 \
        | head -n1
    )

    # if we couldn't find the line number, exit with an error
    if [ -z "${line_number}" ]; then
        return 1
    fi

    # get the line content of that "include-source" line
    local line=$(echo "${file_contents}" | sed -n "${line_number}p")

    # get the sourced filename from the line
    local sourced_filename=$(echo "${line}" | awk -F " " '{print $2}')

    # remove any single or double quotes from the beginning/end of the filename
    sourced_filename="$(echo "${sourced_filename}" | sed "s/^[\"']//;s/[\"']$//")"

    echo "${line_number}:${sourced_filename}"
}

# accepts a filepath and replaces all "^include-source\b" lines with the
# contents of the included file. if the filepath is '-', read from stdin.
# compiled scripts are output to stdout
# exit codes:
#  0 - success
#  1 - one or more included libs was empty
#  2 - error parsing source file
function __compile_sources() {
    #__debug "_call(${*})"

    # get the filepath
    local filepath="${1}"

    # treat any remaining arguments as already included files from recursive calls
    shift
    local included_sources=("$@")

    # get the file contents
    if [ "${filepath}" = "-" ]; then
        local file_contents=$(cat)
    else
        local file_contents=$(<"${filepath}")
    fi

    # loop while we can find "^include-source\b" lines
    while grep -q "^include-source\b" <<< "${file_contents}"; do
        # get the line number of the first "include-source" line
        local include_source_line=$(echo "${file_contents}" | __compile_sources_find_include_source_line -)
        local line_number=$(echo "${include_source_line}" | cut -d ':' -f1)
        local sourced_filename=$(echo "${include_source_line}" | cut -d ':' -f2)

        # check whether the source has already been included
        if in-array "${sourced_filename}" "${included_sources[@]}"; then
            # if it has, remove the "include-source" line from the file
            local file_contents=$(echo "${file_contents}" | sed -e "${line_number}d")
            continue
        fi

        # add the sourced file to the stack of libs that have been included
        included_sources+=("${sourced_filename}")

        # get the filepath or url of the source
        local included_filepath=$(include-source -l "${sourced_filename}")

        # get the contents of the lib
        local sourced_contents=$(include-source -n --cat "${sourced_filename}" 2>&1)
        local sourced_contents_exit_code=$?

        # if there was an error. exit with an error
        if [ ${sourced_contents_exit_code} -ne 0 ]; then
            echo "${sourced_contents}" >&2
            return 2
        fi

        # if the source file is empty, then exit with an error
        if [ -z "${sourced_contents}" ]; then
            echo "$(functionname): source file '${sourced_filename}' is empty" >&2
            return 1
        else
            # check to see if the source file contains any "include-source" lines
            if grep -q "^include-source\b" <<< "${sourced_contents}"; then
                # if it does, recursively compile the source file
                local sourced_contents=$(echo "${sourced_contents}" | __compile_sources - "${included_sources[@]}")
                # if the recursive sourcing returned a non-zero status, pass it on
                local recursive_exit_code=$?
                if [ "${recursive_exit_code}" -ne 0 ]; then
                    return "${recursive_exit_code}"
                fi
            fi
        fi

        # if we successfully loaded some content and include_tags is set,
        # then add a line to the end of the source indicating where it ends
        if [ "${INCLUDE_TAGS:-1}" -eq 1 ]; then
            local sourced_contents="${sourced_contents}"$'\n'"# $(functionname): end of '${sourced_filename}'"
        fi

        # if include_tags is set, comment out the include-source line and
        # add the source file contents after it, else just replace the
        # include-source line with the source file contents
        if [ "${INCLUDE_TAGS:-1}" -eq 1 ]; then
            # comment out the include-source line
            local file_contents=$(echo "${file_contents}" | sed "${line_number}s/^/# /")
        else
            # delete the include-source line
            local file_contents=$(echo "${file_contents}" | sed "${line_number}d")
            local line_number=$((line_number - 1))
        fi

        # if the line number is 0, then prepend the contents
        if [ "${line_number}" -eq 0 ]; then
            local file_contents="${sourced_contents}"$'\n'"${file_contents}"
        else
            # otherwise, insert the contents after the line number
            local file_contents=$(
                sed "${line_number}r /dev/stdin" \
                    <(echo "${file_contents}") \
                    <<< "${sourced_contents}"
            )
        fi
    done

    # output the compiled file
    echo "${file_contents}"
}


## main functions
###

function compile-sources() {
    : '
    Replace `include-source` calls with the source library contents.

    @usage      [-h/--help] [-i/--in-place] [-I/--no-in-place] [-b/--backups]
                [-B/--no-backups] [-t/--tags] [-T/--no-tags] <file> [<file> ...]
    '
    #__debug "_call(${*})"

    local exit_code=0
    local filepath="${1}"

    __compile_sources_parse_args "$@"
    # exit cleanly if help was displayed or with the exit code if non-zero
    case $? in 0);; 3) return 0 ;; *) return $?;; esac

    # loop over each file in the positional arguments
    for filepath in "${POSITIONAL_ARGS[@]}"; do
        # compile the file
        local compiled_file=$(__compile_sources "${filepath}")
        exit_code=$?

        # if the exit code is non-zero, exit with that code
        if [ "${exit_code}" -ne 0 ]; then
            break
        fi

        # output the compiled file or overwrite the original file as appropriate
        if [ "${IN_PLACE}" -eq 1 ]; then
            if [ "${IN_PLACE_BACKUPS}" -eq 1 ]; then
                # make a backup of the original file
                cp "${filepath}" "${filepath}.bak"
            fi
            echo "${compiled_file}" > "${filepath}"
        else
            echo "${compiled_file}"
        fi
    done

    unset DO_CAT DO_LIST DO_HELP IN_PLACE IN_PLACE_BACKUPS INCLUDE_TAGS POSITIONAL_ARGS
    return ${exit_code}
}

if [[ "${BASH_SOURCE[0]}" != "${0}" ]]; then
    # When sourcing the script, allow some options to be passed in
    __do_set_lib_dir=false

    # Parse the arguments
    while [[ ${#} -gt 0 ]]; do
        case "${1}" in
            --set-libdir | --auto)
                __do_set_lib_dir=true
                shift
                ;;
            *)
                break
                ;;
        esac
    done

<<<<<<< HEAD
    # Automatically set LIB_DIR to the same directory as the script
    if ${__do_set_lib_dir}; then
        __include_path="${BASH_SOURCE[0]}"
        __lib_dir="${__include_path%/*}"
        export LIB_DIR="$(realpath "${__lib_dir}")"
        __debug "set LIB_DIR=${LIB_DIR}" >&2
        unset __include_path __lib_dir
    fi
=======
export -f __debug
export -f get-shell
export -f functionname
export -f in-array
export -f __include_source_help_usage
export -f __include_source_help_epilogue
export -f __include_source_help_full
export -f __include_source_parse_args
export -f __bash_libs_get_path
export -f __bash_libs_get_filepath
export -f __bash_libs_get_location
export -f source-url
export -f source-lib
export -f include-source
export -f import
export -f __compile_sources_help_usage
export -f __compile_sources_help_epilogue
export -f __compile_sources_help_full
export -f __compile_sources_parse_args
export -f __compile_sources_find_include_source_line
export -f __compile_sources
export -f compile-sources


## Export Variables ############################################################
################################################################################
>>>>>>> 837b51b4

    ## Export Functions ########################################################
    ############################################################################

    export -f __debug
    export -f get-shell
    export -f functionname
    export -f in-array
    export -f __include_source_help_usage
    export -f __include_source_help_epilogue
    export -f __include_source_help_full
    export -f __include_source_parse_args
    export -f __bash_libs_get_path
    export -f __bash_libs_get_filepath
    export -f __bash_libs_get_location
    export -f source-url
    export -f source-lib
    export -f include-source
    export -f __compile_sources_help_usage
    export -f __compile_sources_help_epilogue
    export -f __compile_sources_help_full
    export -f __compile_sources_parse_args
    export -f __compile_sources_find_include_source_line
    export -f __compile_sources
    export -f compile-sources


    ## Export Variables ########################################################
    ############################################################################

    export INCLUDE_SOURCE="include-source"
fi<|MERGE_RESOLUTION|>--- conflicted
+++ resolved
@@ -925,7 +925,6 @@
         esac
     done
 
-<<<<<<< HEAD
     # Automatically set LIB_DIR to the same directory as the script
     if ${__do_set_lib_dir}; then
         __include_path="${BASH_SOURCE[0]}"
@@ -934,34 +933,6 @@
         __debug "set LIB_DIR=${LIB_DIR}" >&2
         unset __include_path __lib_dir
     fi
-=======
-export -f __debug
-export -f get-shell
-export -f functionname
-export -f in-array
-export -f __include_source_help_usage
-export -f __include_source_help_epilogue
-export -f __include_source_help_full
-export -f __include_source_parse_args
-export -f __bash_libs_get_path
-export -f __bash_libs_get_filepath
-export -f __bash_libs_get_location
-export -f source-url
-export -f source-lib
-export -f include-source
-export -f import
-export -f __compile_sources_help_usage
-export -f __compile_sources_help_epilogue
-export -f __compile_sources_help_full
-export -f __compile_sources_parse_args
-export -f __compile_sources_find_include_source_line
-export -f __compile_sources
-export -f compile-sources
-
-
-## Export Variables ############################################################
-################################################################################
->>>>>>> 837b51b4
 
     ## Export Functions ########################################################
     ############################################################################
@@ -980,6 +951,7 @@
     export -f source-url
     export -f source-lib
     export -f include-source
+    export -f import
     export -f __compile_sources_help_usage
     export -f __compile_sources_help_epilogue
     export -f __compile_sources_help_full
