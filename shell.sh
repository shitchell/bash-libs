: '
Shell related functions
'

include-source debug

# returns the name of the current shell
function get-shell() {
    basename "$(ps -p "$$" -o args= | awk '{print $1}' | sed 's/^-//')" \
        | tr '[:upper:]' '[:lower:]'
}
# cross-shell function for returning the calling function name
function functionname() {
    # echo "${FUNCNAME[@]@Q}" >&2
    # echo "${BASH_SOURCE[@]@Q}" >&2
    local shell=$(get-shell)
    local index=${1:- -1}
    case $shell in
        bash)
            echo ${FUNCNAME[${index}]}
            ;;
        zsh)
            echo ${funcstack[${index}]}
            ;;
        *)
            echo "unknown shell: $shell" >&2
            return 1
            ;;
    esac
}

# @deprecated
# Checks if an item is in an array.
# usage: in-array <item> "${array[@]}"
# returns 0 if the item is in the array, 1 otherwise
function in-array() {
    local item=${1}
    shift

    local arg
    local subarg
    for arg in "${@}"; do
        for subarg in ${arg}; do
            if [ "${subarg}" == "${item}" ]; then
                return 0
            fi
        done
    done
    return 1
}

# Check if an item is in any of the given arguments or arrays
# usage: is-in <item> <arg1> <arg2> ... <argN>
# returns 0 if the item is in any of the arguments or arrays, 1 otherwise
function is-in() {
    local item="${1}"
    shift
    local arg
    for arg in "${@}"; do
        if [ "${#arg[@]}" -gt 0 ]; then
            for subarg in "${arg[@]}"; do
                if [ "${subarg}" = "${item}" ]; then
                    return 0
                fi
            done
        else
            if [ "${arg}" = "${item}" ]; then
                return 0
            fi
        fi
    done
    return 1
}

# Get the index of an item in an array.
# usage: index-of <item> "${array[@]}"
# echoes the index of the item in the array. returns 0 if found, 1 otherwise
function index-of() {
    local item=${1}
    shift
    local array=("${@}")

    local e
    local index=0
    local found=false
    for e in "${!array[@]}"; do
        if [[ "${array[$e]}" == "${item}" ]]; then
            found=true
            break
        fi
        index=$((index + 1))
    done

    echo ${index}
    ${found} && return 0 || return 1
}

# runs a command and stores stderr and stdout in specified variables
# usage: catch stdout_var stderr_var command [args...]
function catch() {
    eval "$({
    __2="$(
        { __1="$("${@:3}")"; } 2>&1;
        ret=$?;
        printf '%q=%q\n' "$1" "$__1" >&2;
        exit $ret
    )";
    ret="$?";
    printf '%s=%q\n' "$2" "$__2" >&2;
    printf '( exit %q )' "$ret" >&2;
    } 2>&1 )";
}

# finds all functions in the given file(s). If "-" is passed as a filename, read
# from stdin.
function grep-functions() {
    # loop through all of the passed in arguments
    for filepath in "${@}"; do
        # get the contents of the file
        local contents
        if [ "${filepath}" = "-" ]; then
            contents=$(cat)
        else
            contents=$(cat "${filepath}")
        fi

        echo "${contents}" \
            | grep -Pazo '(?s)[a-zA-Z0-9_\-]+\s*(\(\s*\))?\s*{' \
            | tr '\0' '\n' \
            | grep --color=never -Eo '[a-zA-Z0-9_\-]+'
    done
}

# v1.0.0
# find all the functions in the given file(s) and echo their source to stdout.
# If "-" is passed as a filename, read from stdin.
# TODO: use regex to extract the function source without sourcing the file
function extract-functions() {
    # loop through all of the passed in arguments
    for filepath in "${@}"; do
        # get all of the functions in the file
        local functions=$(grep-functions "${filepath}")

        # source the file in a subshell and then use `type` to get the source
        # of each function
        ( source "${filepath}" >/dev/null 2>&1 && for function in ${functions}; do
            echo "function ${function}() {"
            type ${function} | sed '1,3d;$d'
            echo "}"
        done )
    done
}

# Search for a function body in the specified file(s). If "-" is passed as a
# filename, read from stdin.
function find-function() {
    # get the function name
    local function_name="${1}"
    shift

    # loop through all of the passed in arguments
    for filepath in "${@}"; do
        # get the contents of the file
        local contents
        if [ "${filepath}" = "-" ]; then
            contents=$(cat)
        else
            contents=$(cat "${filepath}")
        fi

        # use awk to find the function body from the first to the closing brace.
        # keep track of how many braces we've seen. every time we see an opening
        # brace, increment the count. every time we see a closing brace, decrement
        # the count. if the count is 0, once the count is at 0, print the
        # function body.
        # TODO: handle case where there are extra closing braces on the last
        #       line
        function_pattern="^(function)?\s*${function_name}\s*(\(\s*\))?\s*{"
        echo "${contents}" | tr '\n' '\0' | awk \
            -v fname="${function_name}" \
            -v fbody="" \
            -v brace_count=0 \
            -v in_function=0 \
            '{
                if ($0 ~ fname) {
                    in_function = 1
                }
                if (brace_count == 0) {
                    fbody = ""
                }
                if ($0 ~ "{") {
                    brace_count += gsub("{", "");
                }
                if ($0 == "}") {
                    brace_count -= gsub("}", "");
                }
                if (brace_count == 0) {
                    fbody = fbody $0 "\n"
                }
                if (brace_count == 0 && $0 ~ /^function\s+'"${function_name}"'/) {
                    print fbody
                }
            }'
    done
}

# Search for a file in the PATH or optionally specified PATH style variable
# and return the full path to the file.
function search-path() {
    local filepath="${1}"
    local path="${2:-${PATH}}"
    local found_path

    # loop through all of the paths in the PATH variable
    while IFS=':' read -d: -r pathdir || [ -n "${pathdir}" ]; do
        # if the file exists in the path, set the found_path variable and break
        # out of the loop
        if [ -f "${pathdir}/${filepath}" ]; then
            found_path="${pathdir}/${filepath}"
            break
        fi
    done <<< "${path}"

    # if we found the file, echo the full path to the file
    if [ -n "${found_path}" ]; then
        echo "${found_path}"
        return 0
    fi

    # if we didn't find the file, return 1
    return 1
}

# Search for and attempt to return the original path to a command in the PATH
# rather than an alias, function, or wrapper script.
function which-original() {
    local command="${1}"
    local executables=()
    local mimetype
    local mimetypes=()

    # use `which` to get the paths to all executables matching the command name
    executables=($(which -a "${command}"))

    # if no executables were found, return 1
    if [ ${#executables[@]} -eq 0 ]; then
        return 1
    fi

    # loop through all of the executables and collect their mime types
    for executable in "${executables[@]}"; do
        mimetype=$(file --mime-type -b "${executable}" 2>/dev/null)
        mimetypes+=("${mimetype}")
    done

    # determine if any of the executables is an application
    local i=0
    for mimetype in "${mimetypes[@]}"; do
        if [ "${mimetype}" = "application/x-executable" ]; then
            echo "${executables[${i}]}"
            return 0
        fi
        let i++
    done

    # if none of the executables is an application, check to see if any of the
    # executables is installed in a system directory
    for executable in "${executables[@]}"; do
        local directory=$(dirname "${executable}")
        # use a case statement to check if the directory is a system directory
        case "${directory}" in
            /bin|/sbin|/usr/bin|/usr/sbin|/usr/local/bin|/usr/local/sbin)
                echo "${executable}"
                return 0
                ;;
        esac
    done

    return 1
}

# Return the first non-empty string from the given arguments.
function first-value() {
    for arg in "${@}"; do
        if [ -n "${arg}" ]; then
            echo "${arg}"
            return 0
        fi
    done
    return 1
}

# Returns 0 if the given argument is in the specified path, 1 otherwise.
function dir-in-path() {
    local dir="${1}"
    local path="${2:-${PATH}}"

    [[ ":${PATH}:" == *":${dir}:"* ]]
}

# Add the given arguments to the PATH environment variable if they are not
# already in the PATH
function add-paths() {
    local usage="usage: $(functionname) [-h|--help] [-P|--path-var PATH_VARIABLE] [-a|--append] [-p|--prepend]"

    # default values
    local path_name="PATH"
    local do_append=0
    local paths=()

    while [[ ${#} -gt 0 ]]; do
        local arg="$1"
        case "$arg" in
            -h|--help)
                echo ${usage}
                return 0
                ;;
            -P|--path-var)
                path_name="$2"
                shift
                ;;
            -a|--append)
                do_append=1
                shift
                ;;
            -p|--prepend)
                do_append=0
                shift
                ;;
            -*)
                echo "include-source: invalid option '$arg'" >&2
                exit 1
                ;;
            *)
                paths+=("$arg")
                shift
                ;;
        esac
    done

    # if no paths were specified, return 1
    if [ ${#paths[@]} -eq 0 ]; then
        echo "${usage}" >&2
        return 1
    fi

    # Get the current value of the specified PATH variable.
    local path_value=${!path_name}

    # loop through all of the paths and add them to the PATH if they are not
    # already in the PATH
    for path in "${paths[@]}"; do
        if ! dir-in-path "${path}" "${path_value}"; then
            if [ ${do_append} -eq 1 ]; then
                path_value="${path_value}:${path}"
            else
                path_value="${path}:${path_value}"
            fi
        fi
    done

    # Store the updated path_value in the specified PATH variable.
    export "${path_name}"="${path_value}"
}

# @description: Sorts the given array or list of arguments
# @positional+: an unsorted list of strings
# @returns: the input array, sorted
function sort-array() {
    local array=("${@}")
    local sorted_array=()

    if [ -z "${array[*]}" ]; then
        return 1
    fi

    # sort the array
    sorted_array=($(printf '%s\0' "${array[@]}" | sort -z | xargs -0))

    # print the sorted array
    printf '%s' "${sorted_array[@]}"
}

# @description: Determines if the current shell is interactive
# @usage: is-interactive
# @example: is-interactive && echo "interactive" || echo "not interactive"
# @returns: 0 if the shell is interactive
# @returns: 1 if the shell is attached to a pipe
# @returns: 2 if the shell is attached to a redirection
function is-interactive() {
    # STDOUT is attached to a tty
    [[ -t 1 ]] && return 0

    # STDOUT is attached to a pipe
    [[ -p /dev/stdout ]] && return 1

    # STDOUT is attached to a redirection
    [[ ! -t 1 && ! -p /dev/stdout ]] && return 2
}

# @description: Loop over each argument or multiline string with a given command
# @usage: for-each <command> [--log <filepath>] [--quiet] -- <args...>
# @example: for-each echo -- a b c $'hello\nworld'
# @example: for-each echo --log /tmp/log.txt -- a b c $'hello\nworld'
# @returns: 0 if the command succeeds for all arguments
# @returns: 1 if the command fails for any argument
# @returns: 2 if the command fails for all arguments
# @returns: 3 if the command is not found
function for-each() {
    local any_success=0
    local any_failure=0
    local quiet=0
    local cmd=()
    local args=()
    local log_filepath=""

    # parse the command and arguments
    while [[ ${#} -gt 0 ]]; do
        case "${1}" in
            --log)
                log_filepath="${2}"
                shift 1
                ;;
            --quiet)
                quiet=1
                ;;
            --)
                shift
                args=("${@}")
                break
                ;;
            *)
                cmd+=("${1}")
                ;;
        esac
        shift
    done

    # check if command is found
    if ! type "${cmd[0]}" 2>&1 1>/dev/null; then
        echo "for-each: command not found: ${cmd[0]}" >&2
        return 3
    fi

    # determine whether to print the arguments or read them from STDIN
    if [[ ${#args[@]} -gt 0 ]]; then
        print_args=("printf" "%s\n" "${args[@]}")
    else
        print_args=("cat" "-")
    fi

    # loop over each argument
    local exit_code
    local output
    "${print_args[@]}" | while read -r arg; do
        # run the command
        output=$("${cmd[@]}" "${arg}" 2>&1)
        exit_code=${?}

        # log the output
        if [ -n "${log_filepath}" ]; then
            echo "${output}" >> "${log_filepath}"
        fi

        # print the output
        if [ ${quiet} -eq 0 ]; then
            echo "${output}"
        fi

        # check the exit code
        if [ ${exit_code} -eq 0 ]; then
            any_success=1
        else
            any_failure=1
        fi
    done

    # return the appropriate exit code
    if [ ${any_success} -eq 1 ] && [ ${any_failure} -eq 0 ]; then
        return 0
    elif [ ${any_success} -eq 0 ] && [ ${any_failure} -eq 1 ]; then
        return 1
    else
        return 2
    fi
}

# @description
#   Check for dependencies and exit if any are not met.
#
#   Output:
#   --quiet: if this option is specified, all output will be suppressed.
#
#   --success-message <message>: if this option is specified, the specified
#   message will be printed if all dependencies are met.
#
#   --failure-message <message>: if this option is specified, the specified
#   message will be printed if any dependencies are not met. if the requirements
#   generated any other output, this option will suppress those messages unless
#   the `--verbose` option is specified
#
#   --verbose: if this option is specified, the `--failure-message` will not
#   suppress any output generated by the requirements.
#
#
#   Commands:
#   --optional: if the specified command is not found, a warning will be
#   printed, but the script will continue.
#
#   --one-of: this option allows you to specify a set of commands where only
#   one of them is required. The first command in the set that is found will be
#   set to the variable name specified in the --one-of option. e.g.:
#       require --one-of downloader="curl wget"
#       echo "${downloader}"
#   If curl is found, `downloader` will be set to curl. If curl is not found,
#   but wget is, downloader will be set to wget. If neither curl nor wget is
#   found, the script will exit.
#
#
#   Exit code:
#   --exit-success <eval>: run `<eval>` and exit if its exit code is not 0.
#
#   --exit-failure <eval>: run `<eval>` and exit if its exit code is 0.
#
#
#   Variables/values:
#   --value <value1>="<value2>": if `value1` is not equal to `value2`, the
#   script will exit.
#
#   --variable-value <varname>="<value>": if the variable `varname` is not equal
#   to `value`, the script will exit.
#
#   --is-set <varname>: if the variable `varname` is not set, the script will
#   exit.
#
#   --is-empty <varname>: if the variable `varname` is not empty, the script
#   will exit.
#
#
#  Access:
#  --root: if this option is specified, the script will exit if it is not run as
#  root.
#
#  --uid <uid>: if this option is specified, the script will exit if it is not
#  run as the specified user.
#
#  --user <username>: if this option is specified, the script will exit if it is
#  not run as the specified user.
#
#  --gid <gid>: if this option is specified, the script will exit if it is not
#  run as the specified group.
#
#  --group <groupname>: if this option is specified, the script will exit if it
#  is not run as the specified group.
#
#  --read <filepath>: if this option is specified, the script will exit if it
#  does not have read permissions for the specified file or directory.
#
#  --write <filepath>: if this option is specified, the script will exit if it
#  does not have write permissions for the specified file or directory.
#
#
#  Misc:
#  --os <os>: if this option is specified, the script will exit if it is not
#  run on the specified OS. The value of this option should be the value of the
#  ID field in /etc/os-release.
#
# @usage: require [-r|--root] [-o|--optional <dep>] [-O|--one-of <name>="<dep1> <dep2> <dep3>"] <dep1> <dep2> <dep3>
# @example:
#   require --root --one-of downloader="curl wget" tar
#   case "${downloader}" in
#       curl)
#           curl -sSL https://example.com | tar -xzf -
#           ;;
#       wget)
#           wget -qO- https://example.com | tar -xzf -
#           ;;
#   esac
function require() {
    # Default values
    local success_message=""
    local failure_message=""
    local exit_success_eval=""
    local exit_failure_eval=""
    local required_user=""
    local required_uid=""
    local required_group=""
    local required_gid=""
    local required_os=""
    local optional_dependencies=()
    local required_dependencies=()
    local should_exit=false
    local error_messages=()
    local warning_messages=()
    local exit_code=0
    local set_variables=()
    local empty_variables=()
    local read_filepaths=()
    local write_filepaths=()
    local do_quiet=false
    local do_exit_on_failure=true
    local do_verbose=false
    declare -A values # format: ['value1'="val1" 'value2'="val2"...]
    declare -A variable_values # format: ['varname'="value'...]
    declare -A one_of # format: ['download'="curl wget" 'extract'="unzip tar"...]

    # Loop over the arguments
    while [[ ${#} -gt 0 ]]; do
        case ${1} in
            --success-message)
                success_message="${2}"
                shift 2
                ;;
            --failure-message)
                failure_message="${2}"
                shift 2
                ;;
            --verbose)
                do_verbose=true
                do_quiet=false
                shift 1
                ;;
            --exit-success)
                exit_success_eval="${2}"
                shift 2
                ;;
            --exit-failure)
                exit_failure_eval="${2}"
                shift 2
                ;;
            -o | --optional)
                optional_dependencies+=("${2}")
                shift 2
                ;;
            -O | --one-of)
                # syntax: --one-of name="dep1 dep2 dep3"
                if ! [[ "${2}" =~ = ]]; then
                    echo "error: --one-of requires an argument in the format: name=\"dep1 dep2 dep3\"" >&2
                    exit 1
                fi
                local name="${2%%=*}"
                local deps="${2#*=}"
                one_of["${name}"]="${deps}"
                shift 2
                ;;
            -R | --os)
                required_os="${2}"
                shift 2
                ;;
            --root)
                required_user="root"
                shift 1
                ;;
            -u | --user)
                required_user="${2}"
                shift 2
                ;;
            -U | --uid)
                required_uid="${2}"
                shift 2
                ;;
            -g | --group)
                required_group="${2}"
                shift 2
                ;;
            -G | --gid)
                required_gid="${2}"
                shift 2
                ;;
            -r | --read)
                read_filepaths+=("${2}")
                shift 2
                ;;
            -w | --write)
                write_filepaths+=("${2}")
                shift 2
                ;;
            -n | --is-set)
                set_variables+=("${2}")
                shift 2
                ;;
            -z | --is-empty)
                empty_variables+=("${2}")
                shift 2
                ;;
            -v | --value)
                # syntax: --value name="value"
                if ! [[ "${2}" =~ = ]]; then
                    echo "error: --value requires an argument in the format: name=\"value\"" >&2
                    exit 1
                fi
                local value1="${2%%=*}"
                local value2="${2#*=}"
                values["${value1}"]="${value2}"
                shift 2
                ;;
            -V | --variable-value)
                # syntax: --variable-value varname="value"
                if ! [[ "${2}" =~ = ]]; then
                    echo "error: --variable-value requires an argument in the format: varname=\"value\"" >&2
                    exit 1
                fi
                local varname="${2%%=*}"
                local value="${2#*=}"
                variable_values["${varname}"]="${value}"
                shift 2
                ;;
            -q | --quiet)
                do_quiet=true
                shift 1
                ;;
            --no-exit)
                do_exit_on_failure=false
                shift 1
                ;;
            *)
                required_dependencies+=("${1}")
                shift 1
                ;;
        esac
    done

    ## Setup

    # If quiet mode is enabled, then redirect all output to /dev/null and setup
    # a trap to restore the output when the function exits
    if ${do_quiet}; then
        function __restore_output() {
            exec 1>&9 2>&8 9>&- 8>&-
        }
        exec 9>&1 8>&2 1>/dev/null 2>&1
        trap __restore_output RETURN
    fi


    ## Run dependency checks

    # Evaluate any supplied commands
    if [[ -n "${exit_success_eval}" ]]; then
        eval "${exit_success_eval}"
        if [[ ${?} -ne 0 ]]; then
            error_messages+=("eval did not exit with a success code")
            exit_code=1
        fi
    fi

    if [[ -n "${exit_failure_eval}" ]]; then
        eval "${exit_failure_eval}"
        if [[ ${?} -eq 0 ]]; then
            error_messages+=("eval did not exit with a failure code")
            exit_code=1
        fi
    fi

    # Check the OS
    if [[ -n "${required_os}" ]]; then
        local current_os=$(grep -Po '(?<=^ID=).+' /etc/os-release)
        if [[ "${current_os}" != "${required_os}" ]]; then
            error_messages+=("must be run on ${required_os}")
            exit_code=1
        fi
    fi

    # Check for uid/user
    if [[ -n "${required_uid}" ]]; then
        # set the required user to the user name
        required_user="$(id -u "${required_uid}" -n 2>&1)"
        if [[ ${?} != 0 ]]; then
            error_messages+=("user with uid ${required_uid} does not exist")
            required_user=""
            exit_code=1
        fi
    fi
    if [[ -n "${required_user}" ]]; then
        if [[ "${required_user}" != "$(id -un)" ]]; then
            error_messages+=("must be run as ${required_user}")
            exit_code=1
        fi
    fi

    # Check for gid/group
    if [[ -n "${required_gid}" ]]; then
        # set the required group to the group name
        required_group="$(getent group "${required_gid}" | cut -d: -f1)"
    fi
    if [[ -n "${required_group}" ]]; then
        if ! getent group "${required_group}" | grep -qE ":${USER}$"; then
            error_messages+=("user must be in group '${required_group}'")
            exit_code=1
        fi
    fi

    # Check for read permissions
    for filepath in "${read_filepaths[@]}"; do
        if [[ ! -r "${filepath}" ]]; then
            error_messages+=("must have read permissions for '${filepath}'")
            exit_code=1
        fi
    done

    # Check for write permissions
    for filepath in "${write_filepaths[@]}"; do
        local check_filepath=true
        # If the filepath does not exist, then check if its parent directory is
        # writable
        if [[ ! -e "${filepath}" ]]; then
            local parent_dir
            parent_dir="$(dirname "${filepath}")"

            # If the parent directory also doesn't exist, then exit with an
            # error
            if [[ ! -e "${parent_dir}" ]]; then
                error_messages+=("must have write permissions for '${filepath}', but parent directory '${parent_dir}' does not exist")
                exit_code=1
                check_filepath=false
            else
                filepath="${parent_dir}"
            fi
        fi
        if ${check_filepath} && [[ ! -w "${filepath}" ]]; then
            error_messages+=("must have write permissions for '${filepath}'")
            exit_code=1
        fi
    done

    # Check for set variables
    for var in "${set_variables[@]}"; do
        if [[ -z "${!var}" ]]; then
            error_messages+=("variable '${var}' must be set")
            exit_code=1
        fi
    done

    # Check for empty variables
    for var in "${empty_variables[@]}"; do
        if [[ -n "${!var}" ]]; then
            error_messages+=("variable '${var}' must be empty")
            exit_code=1
        fi
    done

    # Check values
    for key in "${!values[@]}"; do
        if [[ "${key}" != "${values["${key}"]}" ]]; then
            error_messages+=("value '${key}' is not '${values["${key}"]}'")
            exit_code=1
        fi
    done

    # Check variable values
    for var in "${!variable_values[@]}"; do
        if [[ "${!var}" != "${variable_values["${var}"]}" ]]; then
            error_messages+=("variable '${var}' is set to '${!var}', not '${variable_values["${var}"]}'")
            exit_code=1
        fi
    done

    # Check for required dependencies
    for dep in "${required_dependencies[@]}"; do
        if ! command -v "${dep}" &> /dev/null; then
            error_messages+=("missing required command: '${dep}'")
            exit_code=1
        fi
    done

    # Check for optional dependencies
    for dep in "${optional_dependencies[@]}"; do
        if ! command -v "${dep}" &> /dev/null; then
            warning_messages+=("missing optional command: '${dep}'")
        fi
    done

    # Check for one of a set of dependencies
    for name in "${!one_of[@]}"; do
        local found=false
        local found_dep
        for dep in ${one_of["${name}"]}; do
            if command -v "${dep}" &> /dev/null; then
                found=true
                found_dep="${dep}"
                break
            fi
        done
        if ! ${found}; then
            error_messages+=("missing '${name}': ${one_of["${name}"]}")
            exit_code=1
        else
            # Set the variable to the found dependencies
            read -r "${name}" <<< "${found_dep}"
        fi
    done


    ## Output the results

    # First, check to see if we need to suppress the output
    local suppress_output=false
    if [[
        (-n "${failure_message}" && "${do_verbose}" == "false") ||
        "${do_quiet}" == "true"
    ]]; then
        suppress_output=true
    fi

    # Print any warning messages
    if ! ${suppress_output}; then
        for msg in "${warning_messages[@]}"; do
            echo "warning: ${msg}" >&2
        done

        # Print any error messages
        if [[ ${exit_code} -ne 0 ]]; then
            for msg in "${error_messages[@]}"; do
                echo "error: ${msg}" >&2
            done
        fi
    fi

    # If there were explicit success and failure messages, then print them
    if [[ ${exit_code} -eq 0 ]] && [[ -n "${success_message}" ]]; then
        echo "${success_message}"
    elif [[ ${exit_code} -ne 0 ]] && [[ -n "${failure_message}" ]]; then
        echo "${failure_message}" >&2
    fi

    # If this function is being called from an interactive shell, then
    # exit on failure, else return
    if ${do_exit_on_failure} && [[ ! "${-}" =~ i && "${exit_code}" -ne 0 ]]; then
        if ! ${suppress_output}; then
            echo "exiting due to unmet dependencies" >&2
        fi
        exit "${exit_code}"
    fi
    return "${exit_code}"
}

# @description Run benchmarks on a command
# @usage benchmark --iterations <num> command [args...]
function benchmark() {
    local iterations=1
    local do_silent=false
    local do_progress=true
    local do_show_output=false
    local cmd=()

    # determine these after processing the args
    local progress_as_header=false
    local progress_as_inplace=false

    # Parse the command and arguments
    while [[ ${#} -gt 0 ]]; do
        case "${1}" in
            --iterations)
                iterations="${2}"
                shift 2
                ;;
            --silent)
                do_silent=true
                shift 1
                ;;
            --progress)
                do_progress=true
                shift 1
                ;;
            --no-progress)
                do_progress=false
                shift 1
                ;;
            --show-output)
                do_show_output=true
                shift 1
                ;;
            --no-show-output)
                do_show_output=false
                shift 1
                ;;
            --)
                shift 1
                cmd+=("${@}")
                break
                ;;
            *)
                cmd+=("${1}")
                shift 1
                ;;
        esac
    done

    # If showing progress *and* output, then show a header above each iteration
    if ${do_progress}; then
        if ${do_show_output}; then
            progress_as_header=true
        else
            progress_as_inplace=true
        fi
    fi

    if ${do_silent}; then
        exec 9>/dev/null 8>/dev/null
    else
        exec 9>&1 8>&2
    fi

    if ${do_show_output}; then
        exec 3>&1 4>&2
    else
        exec 3>/dev/null 4>/dev/null
    fi

    debug-vars do_silent iterations cmd

    # Run the command the specified number of times
    time (
        for ((i = 0; i < iterations; i++)); do
            # # Print the progress header
            # if ${progress_as_header}; then
            #     echo -e "\033[1miteration\033[0m ${i}"
            # elif ${progress_as_inplace}; then
            #     printf '\r[%d/%d] ' "${i}" "${iterations}"
            # fi
            "${cmd[@]}"
        done 1>&9 2>&8
    )

    # Restore the output
    exec 9>&- 8>&- 3>&- 4>&-
}

# @description Print a function definition, optionally renaming it
# @usage print-function <function name> [<new name>]
function print-function() {
    local f_name="${1}"
    local f_name_new="${2:-${f_name}}"
    local f_declare

    # Ensure a function was given
    [[ -z "${f_name}" ]] && return

    # Get the function declaration and exit with an error if it doesn't exist
    f_declare=$(declare -f "${f_name}" 2>/dev/null)
    if [[ -z "${f_declare}" ]]; then
        echo "error: no such function '${f_name}'" >&2
        return 1
    fi

    # Print the function source, optionally renaming the function
    awk -v name="${f_name_new}" '
        NR == 1 { printf("function %s() {\n", name) }
        NR > 2
    ' <<< "${f_declare}"
}

# @description Split a quoted string into an array (xargs quoting applies)
# @usage split-quoted <quoted string> [<array name>]
# @example
#     $ split-quoted "one two 'three four' five" NUMBER_ARRAY
#     $ declare -p NUMBER_ARRAY
#     declare -a NUMBER_ARRAY=([0]="one" [1]="two" [2]="three four" [3]="five")
function split-quoted() {
    local quoted="${1}"
    local varname="${2:-SPLIT_ARRAY}"
    local lines
    local err_msg exit_code=0

    # Link the local `arr` to the specified variable name
    declare -n arr="${varname}"

    # Split the quoted string into lines
    if lines=$(xargs -n1 printf '%s\n' <<< "${quoted}" 2>&1); then
        # Read the lines into the array
        readarray -t arr <<< "${lines}"

        # Print the array
        printf '%s\n' "${arr[@]}"
    else
        exit_code=1
        # Look for the error
        err_msg=$(grep '^xargs: .*' <<< "${lines}")
        err_msg="${err_msg#xargs: }"
        err_msg="${err_msg%%;*}"
        echo "error: ${err_msg}" >&2
    fi

    # Unlink the local `arr`
    unset -n arr

    return ${exit_code}
}

function search-back() {
    :  'Search for a file or directory traversing parent directories

        This function searches for a file or directory by traversing parent
        directories until (a) it finds the file or directory or (b) it reaches
        the root directory.

        @usage
            [-d/--directory] [-f/--file] [-h/--help] [-m/--max-depth <num>]
            [-v/--verbose] <name>

        @option -h/--help
            Print this help message and exit.

        @option -d/--directory
            Search for a directory.

        @option -f/--file
            Search for a file.

        @option -m/--max-depth <num>
            The maximum number of directories to search before giving up.

        @option -v/--verbose
            Print the directories being searched.

        @arg name
            The name of the file or directory to search for.

        @stdout
            The full path to the file or directory if found.

        @return 0
            If the file or directory is found.

        @return 1
            If the file or directory is not found.
    '
    # Default values
    local do_verbose=false
    local do_directory=false
    local do_file=false
    local max_depth=-1 # -1 means no limit
    local name

    # Parse the options
    while [[ ${#} -gt 0 ]]; do
        case "${1}" in
            -h | --help)
                echo "${FUNCNAME[0]}: ${1}"
                grep -E '^\s+\#\s+' "${BASH_SOURCE[0]}" | sed 's/^\s\+#\s\+//'
                return 0
                ;;
            -d | --directory)
                do_directory=true
                do_file=false
                shift
                ;;
            -f | --file)
                do_file=true
                do_directory=false
                shift
                ;;
            -m | --max-depth)
                max_depth="${2}"
                shift 2
                ;;
            -v | --verbose)
                do_verbose=true
                shift
                ;;
            --)
                shift
                name="${@}"
                break
                ;;
            *)
                name="${1}"
                shift
                ;;
        esac
    done

    # Ensure a name was given
    [[ -z "${name}" ]] && return 1

    # Disallow "." and ".."
    if [[ "${name}" =~ ^(.*/)?\.\.?(/.*)?$ ]]; then
        echo "error: path cannot include './' or '../'" >&2
        return 1
    fi

    # If no file or directory option was given, search for both
    if ! ${do_directory} && ! ${do_file}; then
        do_directory=true
        do_file=true
    fi

    debug-vars do_verbose do_directory do_file max_depth name

    # Set up a trap to restore the current directory on function return
    local _search_back_pwd="${PWD}"
    restore_search_back_pwd() {
        cd "${_search_back_pwd}"
    }
    trap restore_search_back_pwd RETURN

    # Traverse the parent directories
    local depth=0
    local match=""
    while [[ -z "${match}"  ]]; do
        # Print the current directory if verbose mode is enabled
        if ${do_verbose}; then
            echo "${PWD}"
        fi

        # Search for the file or directory
        if ${do_directory} && [[ -d "${name}" ]]; then
            match="${PWD%/}/${name}"
        elif ${do_file} && [[ -f "${name}" ]]; then
            match="${PWD%/}/${name}"
        fi

        # Check if the maximum depth has been reached
        if [[ ${max_depth} -gt 0 ]] && [[ ${depth} -ge ${max_depth} ]]; then
            break
        fi

        # If we've just chceked the root directory, break out of the loop
        if [[ "${PWD}" == "/" ]]; then
            break
        fi

        # Move up a directory
        cd ..
        ((depth++))
    done

    # Return the result
    if [[ -n "${match}" ]]; then
        echo "${match}"
        return 0
    fi
    return 1
}

function read-chars() {
    :  'Read individual characters from stdin

        Read individual characters from stdin and set a variable to the value of
        each character. By default, the variable is set to REPLY. Intended to be
        used in a while loop, e.g.:

            while read-chars foo; do something --with $foo; done

        @usage
            [-n <int>] [<var>]

        @optarg -n <int>
            Read <int> characters at a time. Defaults to 1.

        @optarg <var>
            Set <var> to the value of each character. Defaults to REPLY.
    '
    # Default values
    local varname="REPLY"
    local count=1
    local chars=()
    local char

    # Parse the values
    while [[ ${#} -gt 0 ]]; do
        case "${1}" in
            -c | --count)
                count="${2}"
                shift 2
                ;;
            --)
                shift
                varname="${1}"
                break
                ;;
            *)
                varname="${1}"
                shift
                ;;
        esac
    done

    # Validate the count
    if ! [[ "${count}" =~ ^[0-9]+$ ]]; then
        echo "error: invalid count: ${count}" >&2
        return 1
    fi

    # Set up the variable
    declare -n var="${varname}"

    # The magic sauce, taken from StackExchange:
    # https://unix.stackexchange.com/a/49585
    #
    #     while IFS= read -rn1 a; do printf %s "${a:-$'\n'}"; done
    #
    # But since we only want to use this in a while loop, we will NOT use a
    # while loop here. Instead, we will simply use `read` to obtain a single
    # character at a time. We will still use a `for` loop to repeat this process
    # <count> times. Since this is intended to be used in a while loop, we will
    # instead simply set the variable to the characters read and then return a 0
    # or 1 depending on whether any characters were read to indicate whether the
    # loop should continue.
    for ((i = 0; i < count; i++)); do
        if IFS= read -rn1 char; then
            chars+=("${char:-$'\n'}")
        elif [[ ${#chars[@]} -eq 0 ]]; then
            # We reached the end of stdin before reading any characters. Will
            # set the variable to nothing and return 1 to break out of the loop.
            var=""
            return 1
        fi
    done

    # Set the variable to the characters read
    IFS='' var="${chars[*]}"
}

function prompt-continue() {
    :  'Prompt the user to continue

        Prompt the user to continue and check their input against a pattern.
        Exit or return based on user input and specified options.

        @usage
            [-y/--yes-pattern <regex>] [-e/--exit] [--exit-msg <msg>] [<prompt>]

        @optarg -y/--yes-pattern <regex>
            Use <regex> to determine if the user input is a "yes". Defaults to
            "^[Yy](es)?$".

        @optarg -e/--exit
            If specified, will `exit` rather than `return`.

        @optarg --exit-msg <msg>
            A message to print before exiting. Defaults to "".

        @optarg <prompt>
            Display <prompt> before the input is received. Defaults to "Type
            \"yes\" to continue:".
    '

    # Default values
    local yes_pattern="[Yy](es)?"
    local prompt="Type \"yes\" to continue:"
    local do_exit=false
    local exit_msg=""

    # Parse the values
    while [[ ${#} -gt 0 ]]; do
        case "${1}" in
            -y | --yes-pattern)
                yes_pattern="${2}"
                shift 2
                ;;
            -e | --exit)
                do_exit=true
                shift 1
                ;;
            --exit-msg)
                exit_msg="${2}"
                shift 2
                ;;
            --)
                shift 1
                prompt="${1}"
                break
                ;;
            -*)
                echo "error: unknown option: ${1}" >&2
                return 1
                ;;
            *)
                prompt="${1}"
                shift 1
                ;;
        esac
    done

    # Wrap the regex in "^...$" if it is not already
    ! [[ "${yes_pattern}" == "^"* ]] && yes_pattern="^${yes_pattern}"
    ! [[ "${yes_pattern}" == *"$" ]] && yes_pattern="${yes_pattern}$"

    # Prompt the user for input
    read -p "${prompt} " user_input

    # Check if the input matches the yes pattern
    if ! [[ "${user_input}" =~ ${yes_pattern} ]]; then
        [[ -n "${exit_msg}" ]] && echo "${exit_msg}"
        if ${do_exit}; then
            exit 1
        else
            return 1
        fi
    fi
}

<<<<<<< HEAD
function describe-var() (
    :  'Return the type and value of a bash variable

        Return the type and value of a bash variable as returned by `declare`.
        Optionally, can return a more human-readable type and inferred types
        (e.g.: integers and floats).

        Output is returned in the format "<type>\t<value>".

        @usage
            [-h/--human] [-i/--infer] [-f/--follow-links]
            [-t/--type] [-v/--value] [-a/--all] <var>

        @optarg -h/--human
            Return a human-readable type. Defaults to false.

        @optarg -i/--infer
            Infer the type of the variable. Implies --human. Defaults to false.

        @optarg -f/--follow-links
            Follow linked variables. Defaults to false.

        @option -t/--type
            Only show the variable type.

        @option -v/--value
            Only show the variable value.

        @option -a/--all
            Show the variable type and value. This is the default.

        @arg <var>
            The variable to check.

        @stdout
            The type of the variable.

        @return 0
            If the type is determined successfully.

        @return 1
            If the type is not determined successfully.
    '
    # Default values
    local do_human=false
    local do_infer=false
    local do_follow_links=false
    local show_type=true
    local show_value=true
    local var_name var_value
    local __var_type __var_type_char __var_type_chars=() __var_types=()
    local regex
    local opts=() # describe-var options to passthrough if recursing
    local decl

    # Parse the values
    while [[ ${#} -gt 0 ]]; do
        case "${1}" in
            -h | --human)
                do_human=true
                opts+=("${1}")
                shift
                ;;
            -i | --infer)
                do_infer=true
                opts+=("${1}")
                shift
                ;;
            -f | --follow-links)
                do_follow_links=true
                opts+=("${1}")
                shift
                ;;
            -t | --type)
                do_type=true
                do_value=false
                opts+=("${1}")
                shift
                ;;
            -v | --value)
                do_value=true
                do_type=false
                opts+=("${1}")
                shift
                ;;
            -a | --all)
                do_type=true
                do_value=true
                opts+=("${1}")
                shift
                ;;
            --)
                shift
                var_name="${1}"
                break
                ;;
            *)
                var_name="${1}"
                shift
                ;;
        esac
    done

    # Get the variable declaration
    decl=$(declare -p "${var_name}" 2>&1)
    regex="^declare -([^ ]+) ${var_name}=(.*)"
    if [[ "${decl}" =~ ${regex} ]]; then
        __var_type="${BASH_REMATCH[1]}"
        var_value="${BASH_REMATCH[2]}"
    elif [[ "${decl}" =~ "declare: ${var_name}: not found"$ ]]; then
        __var_type="N"
    else
        __var_type="U"
    fi

    # Clean up the value
    ## Remove leading/trailing double quotes
    var_value="${var_value#\"}"
    var_value="${var_value%\"}"
    ## Convert the trailing ' )' in maps to just ')'
    if [[ "${__var_type}" == *"A"* && "${var_value}" == *" )" ]]; then
        var_value="${var_value% )})"
    fi

    debug "var_name:  ${var_name}"
    debug "__var_type:  ${__var_type}"
    debug "var_value: ${var_value}"

    # Check if the variable is linked
    if [[ "${__var_type}" == *"n"* ]] && ${do_follow_links}; then
        # Trim the quotes off the value to get the linked variable name
        if [[ -z "${var_value}" ]]; then
            echo "error: could not determine linked variable" >&2
            return 1
        fi
        describe-var "${opts[@]}" "${var_value}"
        return ${?}
    fi

    # Sort the type chars for consistent output
    ## read the chars into a sorted array
    readarray -t __var_type_chars < <(grep -o . <<< "${__var_type}" | sort)
    ## join the array back into a sorted string
    __var_type="${__var_type_chars[*]}"
    __var_type="${__var_type// /}"

    debug "__var_type_chars: ${__var_type_chars[*]}"
    debug "__var_type:       $(printf %q "${__var_type}")"

    # Determine the human readable / inferred types
    if ${do_human} || ${do_infer}; then
        for __var_type_char in "${__var_type_chars[@]}"; do
            debug "processing __var_type_char: ${__var_type_char}"
            case "${__var_type_char}" in
                *a*) __var_types+=("array") ;;
                *A*) __var_types+=("map") ;;
                *i*) __var_types+=("integer") ;;
                *n*) __var_types+=("link") ;;
                *t*) __var_types+=("trace") ;;
                *x*) __var_types+=("export") ;;
                *r*) __var_types+=("readonly"); ;;
                *l*) __var_types+=("string" "lower") ;;
                *u*) __var_types+=("string" "upper") ;;
                *-*) __var_types+=("string")
                    if ${do_infer}; then
                        # Try to determine a type based on patterns
                        if [[ "${var_value}" == "true" || "${var_value}" == "false" ]]; then
                            __var_types+=("boolean")
                        elif [[ "${var_value}" =~ ^[0-9]+$ ]]; then
                            __var_types+=("integer")
                        elif [[ "${var_value}" =~ ^[0-9]+\.[0-9]+$ ]]; then
                            __var_types+=("float")
                        fi
                    fi
                    ;;
                *N*) __var_types+=("unset") ;;
                *)   __var_types+=("unknown") ;;
            esac
        done
    fi

    # Print the type and value
    if ${do_type}; then
        if ${do_human}; then
            (IFS=, ; echo -n "${__var_types[*]}")
        else
            echo -n "${__var_type}"
        fi
    fi
    if ${do_type} && ${do_value}; then
        printf '\t'
    fi
    if ${do_value}; then
        printf '%s' "${var_value}"
    fi
    echo
)

function negate() {
    :  'Negate "true"<->"false" and "1"<->"-1"

        Negate the value of a boolean or integer. If the value is "true" or "1",
        then the result will be "false" or "-1". If the value is "false" or "-1",
        then the result will be "true" or "1".

        @usage
            <value>

        @arg <value>
            The value to negate.

        @stdout
            The negated value.

        @return 0
            If the value is negated successfully.

        @return 1
            If the value is not negated successfully.
    '
    local value="${1}"

    case "${value}" in
        true)   echo "false" ;;
        false)  echo "true" ;;
        1)      echo "-1" ;;
        -1)     echo "1" ;;
        *)
            echo "error: invalid value: ${value}" >&2
            return 1
            ;;
    esac
}

function truthy() (
    :  'Return 0 for truthy values, else 1

        Uses pythonic logic for determining truthiness. The following values are
        considered falsey:
            - false
            - 0
            - null
            - empty string
            - empty array
            - empty object

        @usage
            [--varname] [-v/--verbose] <value>

        @option --varname
            If specified, the value is the name of a variable.

        @option -v/--verbose
            Output "true" or "false".

        @arg <value>
            The value to check for truthiness.

        @return 0
            If the value is truthy.

        @return 1
            If the value is falsey.
    '
    local __is_var=false
    local __var_description __var_type
    local value
    local -i exit_code=0
    local do_verbose=false

    # Parse the values
    while [[ ${#} -gt 0 ]]; do
        case "${1}" in
            --var | --varname)
                __is_var=true
                shift
                ;;
            -v | --verbose)
                do_verbose=true
                shift
                ;;
            --)
                shift
                value="${1}"
                break
                ;;
            *)
                value="${1}"
                shift
                ;;
        esac
    done

    # Check if the value is a variable
    if ${__is_var}; then
        # Get the type and value
        __var_description=$(describe-var --human --all --follow-links "${value}")
        __var_type="${__var_description%%$'\t'*}"
        debug-vars __var_type
        # we intentionally do not use double quotes here since the value comes
        # from `declare` and will be perfectly escaped
        eval "value=${__var_description#*$'\t'}"
    else
        __var_type="string"
    fi

    debug-vars __var_description __var_type value

    case "${__var_type}" in
        *array* | *map*)
            debug "evaluating as array"
            [[ ${#value[@]} -eq 0 ]] && exit_code=1 ;;
        *integer*)
            debug "evaluating as integer"
            [[ "${value}" -eq 0 ]] && exit_code=1 ;;
        *string*)
            debug "evaluating as string"
            case "${value}" in
                false) exit_code=1 ;;
                0)     exit_code=1 ;;
                "")    exit_code=1 ;;
            esac
            ;;
        *N*) # Not set
            debug "evaluating as not set"
            exit_code=1 ;;
        *U*) # unset
            debug "evaluating as unset"
            exit_code=1 ;;
        *)
            echo "warning: unknown type: ${__var_type}" >&2
            exit_code=1
            ;;
    esac

    if ${do_verbose}; then
        ((exit_code == 0)) && echo "true" || echo "false"
    fi
    return ${exit_code}
)

function check-sudo() (
=======
function check-sudo() {
>>>>>>> 6d96b659
    :  'Validate whether a user has sudo access

        Check if the current user has sudo access, optionally only for specific
        commands (e.g.: if the user has sudo access for `apt-get` but not for
        `reboot`). If no arguments are supplied, this function will simply check
        if the user can run `sudo -v`. If arguments are supplied, they will be
        individually checked with the `sudo [-n] -l <command>`, and if the user
        does not have access to any of the commands, the function will exit with
        an error.

        @usage
            [-v/--verbose] [-q/--quiet] [<command> [<command> ...]]

        @option -v/--verbose
            Print the commands being checked and the results.

        @option -q/--quiet
            Suppress all output.

        @arg <command>
            Check if the user has sudo access for the specified command.

        @return 0
            If the user has sudo access.

        @return 1
            If the user does not have sudo access
        '
    # Default values
    local do_quiet=true
    local commands=()
    local sudo_cmds=()
    local cmd_string=""
    local exit_code=0

    # Parse the values
    while [[ ${#} -gt 0 ]]; do
        case "${1}" in
            -v | --verbose)
                do_quiet=false
                shift
                ;;
            -q | --quiet)
                do_quiet=true
                shift
                ;;
            --)
                shift
                commands+=("${@}")
                break
                ;;
            *)
                commands+=("${1}")
                shift
                ;;
        esac
    done

    # If we should be quiet, then redirect all output to /dev/null and set up
    # a trap to restore the output when the function exits
    if ${do_quiet}; then
        function __restore_output() {
            exec 1>&9 2>&8 9>&- 8>&-
        }
        exec 9>&1 8>&2 1>/dev/null 2>&1
        trap __restore_output RETURN
    fi

    # If no commands were supplied, check if the user can run `sudo -v`
    if [[ ${#commands[@]} -eq 0 ]]; then
        cmd_str="sudo -n -v"
        if eval "${cmd_str}" &> /dev/null; then
            echo "sudo access granted"
            exit_code=0
        else
            echo "sudo access denied"
            exit_code=1
        fi
    else
        # Check if the user has sudo access for the specified commands
        for cmd in "${commands[@]}"; do
            cmd_str="sudo -n -l ${cmd}"
            echo -n "sudo ${cmd} ... "
            if eval "${cmd_str}" &> /dev/null; then
                echo "granted"
            else
                echo "denied"
                exit_code=1
            fi
        done
    fi

    return ${exit_code}
<<<<<<< HEAD
)

# TODO: *maybe* do something about text running off the screen
# TODO: when aligning the text, only consider printable characters in the maths
function printf-at() {
    :  'Print text at a specific location in the terminal

        Prints text at a specific location in the terminal using ANSI escape
        sequences and `printf`. The cursor is moved to the specified location
        before printing the text and then moved back to its original location
        after the text is printed.

        @usage
            [-r/--row <num>] [-c/--col <num>]
            [-l/--left[=<num>]] [-r/--right[=<num>]]
            [-t/--top[=<num>]] [-b/--bottom[=<num>]]
            [-L/--align-left | -R/--align-right | -C/--align-center]
            [-h/--help] [x,y] <format> [arguments...]

        @option -r/--row <num>
            Move the cursor to row <num> before printing the text.

        @option -c/--col <num>
            Move the cursor to column <num> before printing the text.

        @option -l/--left[=<num>]
            Move the cursor <num> columns from the left before printing the
            text. Defaults to 1.

        @option -r/--right[=<num>]
            Move the cursor <num> columns from the right before printing the
            text. Defaults to 1.

        @option -t/--top[=<num>]
            Move the cursor <num> rows from the top before printing the text.
            Defaults to 1.

        @option -b/--bottom[=<num>]
            Move the cursor <num> rows from the bottom before printing the text.
            Defaults to 1.

        @option -L/--align-left
            Align the text with the specified location on the left.

        @option -R/--align-right
            Align the text with the specified location on the right.

        @option -C/--align-center
            Align the text with the specified location in the center.

        @option -h/--help
            Print this help message and exit.

        @optarg x,y
            The row and column to move the cursor to before printing the text.
            This is equivalent to using `--row x` and `--col y`.

        @arg <format>
            The text to print with plain characters, escape sequences, and/or
            format specifiers.

        @arg* arguments
            The arguments to pass to `printf` for formatting the text.
    '
    # Default values
    local __row __col
    local __left __right __top __bottom
    local __do_align_left=false
    local __do_align_right=false
    local __do_align_center=false
    local __format_string __args=() __print_string

    # Parse the options
    while [[ ${#} -gt 0 ]]; do
        case "${1}" in
            -y | --row)
                __row="${2}"
                __top=
                __bottom=
                shift 2
                ;;
            -x | --col)
                __col="${2}"
                __left=
                __right=
                shift 2
                ;;
            -l* | --left | --left=*)
                [[ "${1}" =~ ^(-l|--left=)(.*)$ ]] \
                    && __left="${BASH_REMATCH[2]}" \
                    || __left=0
                __col=
                __right=
                shift 1
                ;;
            -r* | --right | --right=*)
                [[ "${1}" =~ ^(-r|--right=)(.*)$ ]] \
                    && __right="${BASH_REMATCH[2]}" \
                    || __right=0
                __col=
                __left=
                shift 1
                ;;
            -t* | --top | --top=*)
                [[ "${1}" =~ ^(-t|--top=)(.*)$ ]] \
                    && __top="${BASH_REMATCH[2]}" \
                    || __top=0
                __row=
                __bottom=
                shift 1
                ;;
            -b* | --bottom | --bottom=*)
                [[ "${1}" =~ ^(-b|--bottom=)(.*)$ ]] \
                    && __bottom="${BASH_REMATCH[2]}" \
                    || __bottom=0
                __row=
                __top=
                shift 1
                ;;
            -L | --align-left)
                __do_align_left=true
                __do_align_right=false
                __do_align_center=false
                shift 1
                ;;
            -R | --align-right)
                __do_align_right=true
                __do_align_left=false
                __do_align_center=false
                shift 1
                ;;
            -C | --align-center)
                __do_align_center=true
                __do_align_left=false
                __do_align_right=false
                shift 1
                ;;
            --)
                shift 1
                # Collect any remaining arguments as the format string or args
                if [[ ${#} -gt 0 ]]; then
                    if [[ -z "${__format_string}" ]]; then
                        # If this is the first positional argument, check if it
                        # is in the 'x,y' format
                        if [[ "${1}" =~ ^([0-9]+),([0-9]+)$ ]]; then
                            __row="${BASH_REMATCH[1]}"
                            __col="${BASH_REMATCH[2]}"
                        else
                            __format_string="${1}"
                        fi
                    else
                        __args+=("${@}")
                    fi
                fi
                break
                ;;
            *)
                if [[ -z "${__format_string}" ]]; then
                    # If this is the first positional argument, check if it
                    # is in the 'x,y' format
                    if [[ "${1}" =~ ^([0-9]+),([0-9]+)$ ]]; then
                        __row="${BASH_REMATCH[1]}"
                        __col="${BASH_REMATCH[2]}"
                    else
                        __format_string="${1}"
                    fi
                else
                    __args+=("${1}")
                fi
                shift 1
                ;;
        esac
    done

    # debug-vars \
    #     __row __col __left __right __top __bottom \
    #     __do_align_left __do_align_right __do_align_center \
    #     __format_string __args

    # ---- empty string exit ----

    # If no format string is given, simply exit
    [[ -z "${__format_string}" ]] && return 0

    # ---- formatting

    # Format the string
    ## note: we add a 'x' to the end of the string to ensure that we retain
    ## any (missing) trailing newlines
    if ! __print_string=$(
        printf -- "${__format_string}" "${__args[@]}"
        printf -- x
    ); then
        echo "error: invalid format string" >&2
        return 1
    else
        ## note: now we remove the x, and when we do that using this variable
        ## syntax, it ensures that: 1) if a newline was at the end of the
        ## string, it stays, or 2) if there was no newline at the end of the
        ## string, our __print_string variable won't have one either
        __print_string="${__print_string%x}"
    fi

    # ---- convert relative positions

    # If any relative positions are given, then calculate the absolute positions
    if [[ -n "${__left}" ]]; then
        if [[ "${__left}" =~ ^[0-9]+%$ ]]; then
            __left=$((COLUMNS * ${__left%?} * 100 / 10000))
        fi
        __col="${__left}"
    elif [[ -n "${__right}" ]]; then
        if [[ "${__right}" =~ ^[0-9]+%$ ]]; then
            __right=$((COLUMNS * ${__right%?} * 100 / 10000))
        fi
        __col=$((COLUMNS - __right))
    fi
    if [[ -n "${__top}" ]]; then
        if [[ "${__top}" =~ ^[0-9]+%$ ]]; then
            __top=$((LINES * ${__top%?} * 100 / 10000))
        fi
        __row="${__top}"
    elif [[ -n "${__bottom}" ]]; then
        if [[ "${__bottom}" =~ ^[0-9]+%$ ]]; then
            __bottom=$((LINES * ${__bottom%?} * 100 / 10000))
        fi
        __row=$((LINES - __bottom))
    fi

    # ---- no position given, normal print

    # If __col and __row are empty, then print the string as is
    if [[ -z "${__col}" ]] && [[ -z "${__row}" ]]; then
        printf '%s' "${__print_string}"
        return 0
    fi

    # ---- print at position

    # If only one coordinate is provided, set the other to 0
    [[ -z "${__col}" ]] && __col=0
    [[ -z "${__row}" ]] && __row=0

    # If any alignment options are given, then shift the column position from
    # its current value based on the length of the string
    if ${__do_align_left}; then
        :
    elif ${__do_align_right}; then
        let __col-=${#__format_string}
    elif ${__do_align_center}; then
        let __col-=${#__format_string}/2
    fi

    # debug-vars __row __col __print_string

    # ---- the magic ----
    ## save the cursor position
    tput sc
    ## move the cursor to the specified position
    tput cup "${__row}" "${__col}"
    ## print the string
    printf '%s' "${__print_string}"
    ## restore the cursor position
    tput rc
}

function env-diff() {
    :  'Determine the affect on the environment of running a command

        Determine the affect on the environment of running a command by
        comparing the environment before and after running the command. The
        command is run in a subshell to prevent changes to the current shell.

        @usage
            [-d/--declared] [-D/--no-declared] [-v] [--] command [args...]

        @option -d/--declared
            Include all set variables from `declare -p`.

        @option -D/--no-declared
            Only compare the output of `env`.

        @option -v
            Verbose output.

        @arg command
            The command to run.

        @arg* args
            The arguments to pass to the command.
    '
    local __do_declared=true
    local __do_verbose=false
    local __cmd=()
    local __tmp_dir __tmp_before __tmp_after
    local __cmd_esc __tmp_before_esc __tmp_after_esc

    # Parse the options
    while [[ ${#} -gt 0 ]]; do
        case "${1}" in
            -d | --declared)
                __do_declared=true
                shift 1
                ;;
            -D | --no-declared)
                __do_declared=false
                shift 1
                ;;
            -v)
                __do_verbose=true
                shift 1
                ;;
            -V)
                __do_verbose=false
                shift 1
                ;;
            --)
                shift 1
                __cmd+=("${@}")
                break
                ;;
            *)
                __cmd+=("${1}")
                shift 1
                ;;
        esac
    done

    # Ensure a command was given
    if [[ ${#__cmd[@]} -eq 0 ]]; then
        echo "error: no command given" >&2
        return 1
    fi

    # Create a temporary directory to store the environment files. We do this
    # rather than simply storing the environment in variables because to do that
    # would require running `env` and `declare` in subshells, which might
    # introduce differences in the environment.
    __tmp_dir=$(mktemp -d --tmpdir "env-diff.XXXXXXXXXX")
    __tmp_before="${__tmp_dir}/before"
    __tmp_after="${__tmp_dir}/after"
    trap 'rm -rf "${__tmp_dir}" 2>/dev/null' RETURN

    ${__do_verbose} && echo "* set up temporary directory: ${__tmp_dir}"

    # Escape all variables that will be used in the subshell
    __cmd_esc="${__cmd[0]}"
    [[ ${#__cmd[@]} -gt 1 ]] && __cmd_esc+=$(printf ' %q' "${__cmd[@]:1}")
    __tmp_before_esc=$(printf '%q' "${__tmp_before}")
    __tmp_after_esc=$(printf '%q' "${__tmp_after}")

    ${__do_verbose} && echo "* launching subshell"

    env -i bash --noprofile --norc <<EOF
        # Get the environment before running the command
        env > ${__tmp_before_esc}
        ${__do_declared} && declare -p >> ${__tmp_before_esc}
        if ${__do_verbose}; then
            echo "* env before:"
            env
            if ${__do_declared}; then
                echo "* declared before:"
                declare -p
            fi
        fi

        # Run the command
        ${__do_verbose} && echo "* running command: ${__cmd_esc}"
        eval "${__cmd_esc}"

        # Get the environment after running the command
        env > ${__tmp_after_esc}
        ${__do_declared} && declare -p >> ${__tmp_after_esc}
        if ${__do_verbose}; then
            echo "* env after:"
            env
            if ${__do_declared}; then
                echo "* declared after:"
                declare -p
            fi
        fi

        if ${__do_verbose}; then
            echo "* got before length: \$(wc -c < ${__tmp_before_esc})"
            echo "* got after length:  \$(wc -c < ${__tmp_after_esc})"
        fi

        ${__do_verbose} && echo "* diffing the environment ... "

        # Print the differences
        diff --label env.before --label env.after \
            --changed-group-format='%<%>' --unchanged-group-format='' \
            ${__tmp_before_esc} ${__tmp_after_esc}
EOF
=======
>>>>>>> 6d96b659
}<|MERGE_RESOLUTION|>--- conflicted
+++ resolved
@@ -9,6 +9,7 @@
     basename "$(ps -p "$$" -o args= | awk '{print $1}' | sed 's/^-//')" \
         | tr '[:upper:]' '[:lower:]'
 }
+
 # cross-shell function for returning the calling function name
 function functionname() {
     # echo "${FUNCNAME[@]@Q}" >&2
@@ -1391,7 +1392,6 @@
     fi
 }
 
-<<<<<<< HEAD
 function describe-var() (
     :  'Return the type and value of a bash variable
 
@@ -1734,9 +1734,6 @@
 )
 
 function check-sudo() (
-=======
-function check-sudo() {
->>>>>>> 6d96b659
     :  'Validate whether a user has sudo access
 
         Check if the current user has sudo access, optionally only for specific
@@ -1830,7 +1827,6 @@
     fi
 
     return ${exit_code}
-<<<<<<< HEAD
 )
 
 # TODO: *maybe* do something about text running off the screen
@@ -2225,6 +2221,4 @@
             --changed-group-format='%<%>' --unchanged-group-format='' \
             ${__tmp_before_esc} ${__tmp_after_esc}
 EOF
-=======
->>>>>>> 6d96b659
 }