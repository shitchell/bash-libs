: '
Functions for working with CSV files
'

<<<<<<< HEAD
=======
include-source 'debug'

>>>>>>> 88f57efe
function csv-quote {
    :  'Quote a string for use in a CSV file

        @usage
            <string>

        @arg string
            The string to quote

        @option -d/--delimiter <delimiter>
            Use <delimiter> as the field separator (default: ,)

        @stdout
            The quoted string

        @return 0
            Successful completion

        @return 1
            If the string is empty
    '

    # Parse the arguments
    local delimiter=","
    local item

    while [ ${#} -gt 0 ]; do
        case "${1}" in
            -d | --delimiter)
                delimiter="${2}"
                shift 2
                ;;
            *)
                [ -z "${item}" ] && item="${1}"
                shift 1
                ;;
        esac
    done

    # If no item is provided and stdin is available, read from stdin
    if [ -z "${item}" ] && ! [ -t 0 ]; then
        item=$(cat)
    fi

    # If item is still empty, return an error
    if [ -z "${item}" ]; then
        return 1
    fi

    # If $item contains whitespace, the delimeter, or a double quote, quote it
    if [[ "${item}" =~ [[:space:]${delimiter}\"] ]]; then
        # Replace double quotes with two double quotes
        item="${item//\"/\"\"}"
        printf '"%s"' "${item}"
    else
        # Otherwise, just print the item
        printf '%s' "${item}"
    fi
}

function csv-unquote {
    :  'Unquote a string from a CSV file

        @usage
            <string>

        @arg string
            The string to unquote

        @option -d/--delimiter <delimiter>
            Use <delimiter> as the field separator (default: ,)

        @stdout
            The unquoted string

        @return 0
            Successful completion

        @return 1
            If the string is empty
    '

    # Parse the arguments
    local delimiter=","
    local item

    while [ ${#} -gt 0 ]; do
        case "${1}" in
            -d | --delimiter)
                delimiter="${2}"
                shift 2
                ;;
            *)
                [ -z "${item}" ] && item="${1}"
                shift 1
                ;;
        esac
    done

    # If no item is provided and stdin is available, read from stdin
    if [ -z "${item}" ] && ! [ -t 0 ]; then
        item=$(cat)
    fi

    # If item is still empty, return an error
    if [ -z "${item}" ]; then
        return 1
    fi

    # If $item is quoted, remove the outer quotes and replace double quotes with a single quote
    if [[ "${item}" =~ ^\".*\"$ ]]; then
        # Remove outer quotes
        item="${item:1:-1}"
        # Replace double quotes with a single quote
        item="${item//\"\"/\"}"
    fi

    # Print the unquoted item
    printf '%s' "${item}"
}

function csv-split {
    :  'Split a CSV row into an array of fields

        @usage
            [-d/--delimeter <delimeter>] <row> [name]

        @option -d/--delimiter <delimiter>
            Use <delimiter> as the field separator (default: ,)

        @arg row
            The CSV row to split

        @optarg name
            The name of the array to store the fields in (default: FIELDS)

        @stdout
            The array of fields

        @return 0
            Successful completion

        @return 1
            If the row is empty
    '

    # Parse the arguments
<<<<<<< HEAD
    local delimiter=","
    local row
    local name="FIELDS"
=======
    ## Because we'll be linking to an array variable, we'll use __ prefixes here
    ## to help avoid naming coliisions
    local __delimiter=","
    local __row
    local __name="FIELDS"
>>>>>>> 88f57efe

    while [ ${#} -gt 0 ]; do
        case "${1}" in
            -d | --delimiter)
<<<<<<< HEAD
                delimiter="${2}"
                shift 2
                ;;
            *)
                if [[ -z "${row}" ]]; then
                    row="${1}"
                else
                    name="${1}"
=======
                __delimiter="${2}"
                shift 2
                ;;
            *)
                if [[ -z "${__row}" ]]; then
                    __row="${1}"
                else
                    __name="${1}"
>>>>>>> 88f57efe
                fi
                shift 1
                ;;
        esac
    done

    # We cannot read from stdin for this one since it needs to set an array
    # variable, and we cannot set an array variable in the current shell from a
    # subshell (i.e.: from a pipe)
    # If row is still empty, return an error
<<<<<<< HEAD
    if [[ -z "${row}" ]]; then
=======
    if [[ -z "${__row}" ]]; then
>>>>>>> 88f57efe
        return 1
    fi

    # Set up the array
<<<<<<< HEAD
    declare -n array="${name}"
    array=()

    local IFS=$'\n'
    local regex="((\"([^\"]|\"\")*\")|[^${delimiter}]*)${delimiter}"

    while [[ $row =~ $regex ]]; do
        local field="${BASH_REMATCH[1]}"
        row="${row:${#BASH_REMATCH[0]}}"

        # Remove surrounding quotes and unescape double quotes if field is quoted
        if [[ "$field" =~ ^\".*\"$ ]]; then
            field="${field:1:-1}"
            field="${field//\"\"/\"}"
        fi

        array+=("$field")
    done

    # Handle the last field
    if [ -n "$row" ]; then
        # Remove surrounding quotes and unescape double quotes if field is quoted
        if [[ "$row" =~ ^\".*\"$ ]]; then
            row="${row:1:-1}"
            row="${row//\"\"/\"}"
        fi
        array+=("$row")
=======
    declare -n __array="${__name}"
    __array=()

    # Loop over the row character by character
    local __in_quotes=false
    local __field=""
    local __char
    local __next_char
    for (( i=0; i<${#__row}; i++ )); do
        __char="${__row:$i:1}"
        __next_char="${__row:$((i+1)):1}"

        # If the character is a quote, toggle the in_quotes flag
        if [[ "${__char}" == '"' ]]; then
            ${__in_quotes} && __in_quotes=false || __in_quotes=true
            continue
        fi

        # If the character is a delimiter and we're not in quotes, add the field
        if [[ "${__char}" == "${__delimiter}" && ! ${__in_quotes} ]]; then
            # Double check if we need to unquote the field
            if [[ "${__field}" == '"'*'"' ]]; then
                __field=$(csv-unquote "${__field}")
            fi
            __array+=("${__field}")
            __field=""
            continue
        fi

        # If the character is a quote and the next character is a quote, add a
        # single quote to the field and skip the next character
        if [[ "${__char}" == "\"" && "${__next_char}" == "\"" ]]; then
            __field="${__field}\""
            ((i++))
            continue
        fi

        # Add the character to the field
        __field="${__field}${__char}"
    done

    # Handle the last field
    if [ -n "${__row}" ]; then
        # Remove surrounding quotes and unescape double quotes if field is quoted
        if [[ "$row" =~ ^\".*\"$ ]]; then
            __row="${__row:1:-1}"
            __row="${__row//\"\"/\"}"
        fi
        __array+=("${__row}")
>>>>>>> 88f57efe
    fi

    return 0
}

function csv-join {
    :  'Print an array as a comma-separated list with quotes as needed

        @usage
            [-d/--delimeter <delimeter] [-n/--no-newline] <arg1> [<arg2> ...]

        @arg+
            The array to csv-quote and echo

        @option -n/--no-newline
            Do not print a newline at the end of the list

        @option -d/--delimiter <delimiter>
            Use <delimiter> as the field separator (default: ,)

        @stdout
            The array as a csv quoted, delimeted list

        @return 0
            Successful completion

        @return 1
            If the array is empty
    '

    # Parse the arguments
    local do_newline=true
    local delimiter=","
    declare -a items

    while [ ${#} -gt 0 ]; do
        case "${1}" in
            -n | --no-newline)
                do_newline=false
                shift
                ;;
            -d | --delimiter)
                delimiter="${2}"
                shift 2
                ;;
            *)
                items+=("${1}")
                shift
                ;;
        esac
    done

    local is_first=true
    for item in "${items[@]}"; do
        ${is_first} && is_first=false || printf '%s' "${delimiter}"

        csv-quote --delimeter "${delimeter}" "${item}"
    done

    ${do_newline} && echo
<<<<<<< HEAD
}

# Alias for csv-join for backwards compatibility
function csv-echo() { csv-join "${@}"; }

function csv-column-index() {
    :  'Get the index of a column given its name

        @usage
            csv-column-index [-f/--file <file>] <name>
            cat <file> | csv-column-index <name>

        @option -f/--file <file>
            The CSV file to read from
=======
}

# Alias for csv-join for backwards compatibility
function csv-echo() { csv-join "${@}"; }

function csv-column-index() {
    :  'Get the index of a column given its name

    @usage
        csv-column-index [-f/--file <file>] <name>
        cat <file> | csv-column-index <name>

    @option -f/--file <file>
        The CSV file to read from

    @arg name
        The name of the column to find

    @stdout
        The index of the column

    @return 0
        Successful completion

    @return 1
        If the column is not found

    @return 2
        If the file could not be read (does not exist, no permissions, etc.)
    '
    local column_name
    local filepath
    local data
    local header

    # Parse the arguments
    while [ ${#} -gt 0 ]; do
        case "${1}" in
            -f | --file)
                filepath="${2}"
                shift 2
                ;;
            *)
                column_name="${1}"
                shift
                ;;
        esac
    done

    # If the filepath is empty and stdin is available, read from stdin
    if [ -z "${filepath}" ] && ! [ -t 0 ]; then
        data=$(cat)
    elif [ -n "${filepath}" ]; then
        data=$(cat "${filepath}")
    else
        return 2
    fi

    if [ -z "${data}" ]; then
        return 2
    fi

    if [ -z "${column_name}" ]; then
        return 1
    fi

    # Split the first row of the data
    csv-split -d , "${data}" header

    # Find the index of the column
    for i in "${!header[@]}"; do
        if [ "${header[$i]}" == "${column_name}" ]; then
            echo "${i}"
            return 0
        fi
    done
}

function csv-row-dict() {
    :  'Given a header row and a data row, create a dictionary

        @usage
            [-d/--delimiter <delimiter>] <header> <row> [name]
>>>>>>> 88f57efe

        @arg name
            The name of the column to find

        @arg header
            The header row

        @arg row
            The data row

        @optarg name
            The name of the dictionary to store the fields in (default: CSV_ROW)

        @stdout
<<<<<<< HEAD
            The index of the column
=======
            The dictionary
>>>>>>> 88f57efe

        @return 0
            Successful completion

        @return 1
<<<<<<< HEAD
            If the column is not found

        @return 2
            If the file could not be read (does not exist, no permissions, etc.)
    '
    local column_name
    local filepath
    local data
    local header

    # Parse the arguments
    while [ ${#} -gt 0 ]; do
        case "${1}" in
            -f | --file)
                filepath="${2}"
                shift 2
                ;;
            *)
                column_name="${1}"
                shift
                ;;
        esac
    done

    # If the filepath is empty and stdin is available, read from stdin
    if [ -z "${filepath}" ] && ! [ -t 0 ]; then
        data=$(cat)
    elif [ -n "${filepath}" ]; then
        data=$(cat "${filepath}")
    else
        return 2
    fi

    if [ -z "${data}" ]; then
        return 2
    fi

    if [ -z "${column_name}" ]; then
        return 1
    fi

    # Split the first row of the data
    csv-split -d , "${data}" header

    # Find the index of the column
    for i in "${!header[@]}"; do
        if [ "${header[$i]}" == "${column_name}" ]; then
            echo "${i}"
            return 0
        fi
    done
}

# WIP: this function is not even remotely complete yet
function csv-get() {
    :  'Get rows, columns, or cells from a CSV file

        @usage
            csv-get [-f/--file <file>] [-r/--row <row>] [-c/--column <column>]
                    [-d/--delimiter <delimiter>] [-n/--no-header] [-h/--header]
                    [-l/--limit <limit>] [-D/--output-delimiter <delimiter>]
                    [-u/--unique[=<column>]] [-w/--where <where>]
            cat <file> | csv-get [options]

        @option -f/--file <file>
            The CSV file to read from

        @option -r/--row <row>
            The row to get. Can be a single row number, a range (e.g., 1-5), or
            a comma-separated list of row numbers or ranges (e.g., 1,3,5-7)
=======
            If the header or row is empty
    '
    local delimiter=","
    local header
    local row
    local key
    local value
    local name="CSV_ROW"
>>>>>>> 88f57efe

        @option -c/--column <column>
            The column(s) to get. Can be a single column number, a range
            (e.g., 1-5), or a comma-separated list of column numbers or ranges
            (e.g., 1,3,5-7). Can also be a column name if the -h/--header option
            is used.

        @option -d/--delimiter <delimiter>
            The delimiter to use (default: ,)

        @option -n/--no-header
            Do not treat the first row as a header

        @option -h/--header
            Treat the first row as a header (default). This is required when
            selecting columns by name.

        @option -l/--limit <limit>
            Limit the output to <limit> rows

        @option -D/--output-delimeter <delimiter>
            The delimiter to use when outputting the results (default: ,)

        @option -u/--unique[=<column>]
            Remove duplicate rows, optionally specifying a column to use for
            comparison. If no column is specified, all columns are used.

        @option -w/--where <where>
            A condition to filter rows. The condition is a string that will be
            evaluated by the `test` command. The row will be included in the
            output if the condition is true. Columns can be referenced by their
            name ("${column_name}") or by their index ("${0}"). The condition
            can be a simple comparison (e.g., "${0} -eq 5") or a more complex
            expression (e.g., `"${City}" = "Atlanta" -o "${1}" -gt 10`).

        @stdout
            The selected rows, columns, or cells

        @return 0
            Successful completion

        @return 1
            If the file could not be read (does not exist, no permissions, etc.)

        @return 2
            If the file is empty

        @return 3
            If the row or column is not found
        '
    local -- filepath
    local -- data
    local -- row
    local -- row_indices=()
    local -- column
    local -- column_indices=()
    local -- tmp_indices=()
    local -- delimiter=","
    local -- has_header=true
    local -- header
    local -- limit
    local -- output_delimiter=","
    local -- do_unique=false
    local -- unique_column
    local -- where_conditions=()
    local -- results=()
    local -- fields=()
    local -i index
    local -- include=false

    # Parse the arguments
    while [ ${#} -gt 0 ]; do
        case "${1}" in
<<<<<<< HEAD
            -f | --file)
                filepath="${2}"
                shift 2
                ;;
            -r | --row)
                row="${2}"
                shift 2
                ;;
            -c | --col | --column)
                column="${2}"
                shift 2
                ;;
=======
>>>>>>> 88f57efe
            -d | --delimiter)
                delimiter="${2}"
                shift 2
                ;;
            -n | --no-header)
                has_header=false
                shift
                ;;
            -h | --header)
                has_header=true
                shift
                ;;
            -l | --limit)
                limit="${2}"
                shift 2
                ;;
            -D | --output-delimiter)
                output_delimiter="${2}"
                shift 2
                ;;
            -u | --unique)
                do_unique=true
                if [[ "${1}" == "--unique="* ]]; then
                    unique_column="${1#--unique=}"
                else
                    unique_column=""
                fi
                ;;
            -w | --where)
                where_conditions+=("${2}")
                shift 2
                ;;
            *)
<<<<<<< HEAD
                shift
=======
                if [ -z "${header}" ]; then
                    header="${1}"
                elif [ -z "${row}" ]; then
                    row="${1}"
                else
                    name="${1}"
                fi
                shift 1
>>>>>>> 88f57efe
                ;;
        esac
    done

<<<<<<< HEAD
    # If the filepath is empty and stdin is available, read from stdin
    if [[ -z "${filepath}" ]] && ! [ -t 0 ]; then
        data=$(cat)
    elif [[ -n "${filepath}" ]]; then
        data=$(cat "${filepath}")
    else
        return 1
    fi

=======
    debug-vars header row name delimiter

    if [ -z "${header}" ] || [ -z "${row}" ]; then
        return 1
    fi

    # Set up the dictionary and link it to the variable name
    declare -xn dict="${name}"
    dict=()

    debug-vars -v dict name

    # Split the header and row
    csv-split -d "${delimiter}" "${header}" header
    csv-split -d "${delimiter}" "${row}" row

    debug-vars header row

    # Create the dictionary
    for i in "${!header[@]}"; do
        key="${header[$i]}"
        value="${row[$i]}"
        debug-vars key value
        dict["${key}"]="${value}"
    done
}

# WIP: this function is not even remotely complete yet
function csv-get() {
    :  'Get rows, columns, or cells from a CSV file

        @usage
            csv-get [-f/--file <file>] [-r/--row <row>] [-c/--column <column>]
                    [-d/--delimiter <delimiter>] [-n/--no-header] [-h/--header]
                    [-l/--limit <limit>] [-D/--output-delimiter <delimiter>]
                    [-u/--unique[=<column>]] [-w/--where <where>]
            cat <file> | csv-get [options]

        @option -f/--file <file>
            The CSV file to read from

        @option -r/--row <row>
            The row to get. Can be a single row number, a range (e.g., 1-5), or
            a comma-separated list of row numbers or ranges (e.g., 1,3,5-7)

        @option -c/--column <column>
            The column(s) to get. Can be a single column number, a range
            (e.g., 1-5), or a comma-separated list of column numbers or ranges
            (e.g., 1,3,5-7). Can also be a column name if the -h/--header option
            is used.

        @option -d/--delimiter <delimiter>
            The delimiter to use (default: ,)

        @option -n/--no-header
            Do not treat the first row as a header

        @option -h/--header
            Treat the first row as a header (default). This is required when
            selecting columns by name.

        @option -l/--limit <limit>
            Limit the output to <limit> rows

        @option -D/--output-delimeter <delimiter>
            The delimiter to use when outputting the results (default: ,)

        @option -u/--unique[=<column>]
            Remove duplicate rows, optionally specifying a column to use for
            comparison. If no column is specified, all columns are used.

        @option -w/--where <where>
            A condition to filter rows. The condition is a string that will be
            evaluated by the `test` command. The row will be included in the
            output if the condition is true. Columns can be referenced by their
            name ("${column_name}") or by their index ("${0}"). The condition
            can be a simple comparison (e.g., "${0} -eq 5") or a more complex
            expression (e.g., `"${City}" = "Atlanta" -o "${1}" -gt 10`).

        @stdout
            The selected rows, columns, or cells

        @return 0
            Successful completion

        @return 1
            If the file could not be read (does not exist, no permissions, etc.)

        @return 2
            If the file is empty

        @return 3
            If the row or column is not found
        '
    local -- filepath
    local -- data
    local -- row
    local -- row_indices=()
    local -- column
    local -- column_indices=()
    local -- tmp_indices=()
    local -- delimiter=","
    local -- has_header=true
    local -- header
    local -- limit
    local -- output_delimiter=","
    local -- do_unique=false
    local -- unique_column
    local -- where_conditions=()
    local -- results=()
    local -- fields=()
    local -i index
    local -- include=false

    # Parse the arguments
    while [ ${#} -gt 0 ]; do
        case "${1}" in
            -f | --file)
                filepath="${2}"
                shift 2
                ;;
            -r | --row)
                row="${2}"
                shift 2
                ;;
            -c | --col | --column)
                column="${2}"
                shift 2
                ;;
            -d | --delimiter)
                delimiter="${2}"
                shift 2
                ;;
            -n | --no-header)
                has_header=false
                shift
                ;;
            -h | --header)
                has_header=true
                shift
                ;;
            -l | --limit)
                limit="${2}"
                shift 2
                ;;
            -D | --output-delimiter)
                output_delimiter="${2}"
                shift 2
                ;;
            -u | --unique)
                do_unique=true
                if [[ "${1}" == "--unique="* ]]; then
                    unique_column="${1#--unique=}"
                else
                    unique_column=""
                fi
                ;;
            -w | --where)
                where_conditions+=("${2}")
                shift 2
                ;;
            *)
                shift
                ;;
        esac
    done

    # If the filepath is empty and stdin is available, read from stdin
    if [[ -z "${filepath}" ]] && ! [ -t 0 ]; then
        data=$(cat)
    elif [[ -n "${filepath}" ]]; then
        data=$(cat "${filepath}")
    else
        echo "warning: no csv data" >&2
        return 1
    fi

>>>>>>> 88f57efe
    if [[ -z "${data}" ]]; then
        return 2
    fi

    # If a header is present, split the first row
    # NOTE: this will fail if a field in the header contains a newline
    if ${has_header}; then
        header=$(head -n 1 <<< "${data}")
        csv-split -d "${delimiter}" "${header}" header
    fi
    declare -p header

    # Convert the rows from the format "1,3,5-7" to an array of integers
    if [[ -n "${row}" ]]; then
        # Split the string on the comma, and then replace any ranges with the
        # individual numbers
        IFS=, read -ra row_indices <<< "${row}"
        for i in "${!row_indices[@]}"; do
            if [[ "${row_indices[$i]}" =~ ^([0-9]+)-([0-9]+)$ ]]; then
                row_indices[$i]=$(seq "${BASH_REMATCH[1]}" "${BASH_REMATCH[2]}")
            fi
        done
        # Flatten the array
        row_indices=( ${row_indices[@]} )
        # Validate the array
        for i in "${row_indices[@]}"; do
            if ! [[ "${i}" =~ ^[0-9]+$ ]]; then
                echo "error: invalid row index: ${i}" >&2
                return 3
            fi
        done
    fi
    declare -p row_indices

    # Convert the columns from the format "1,3,5-7,Name" to an array of integers
    if [[ -n "${column}" ]]; then
        # Split the string on the comma, and then replace any ranges with the
        # individual numbers
        csv-split "${column}" tmp_indices
        for item in "${tmp_indices[@]}"; do
            if [[ "${item}" =~ ^([0-9]+)-([0-9]+)$ ]]; then
                ## 5-7 -> 5 6 7
                column_indices+=( $(seq "${BASH_REMATCH[1]}" "${BASH_REMATCH[2]}") )
            elif [[ "${item}" =~ ^[0-9]+$ ]]; then
                ## 5 -> 5
                column_indices+=( "${item}" )
            else
                ## Name -> 6 (if Name is the 6th column)
                # If the column is not a number, find the index of the column
                if [[ -z "${header}" ]] || ! ${has_header}; then
                    echo "error: column name provided but no header found" >&2
                    return 3
                fi
                for i in "${!header[@]}"; do
                    if [ "${header[$i]}" == "${item}" ]; then
                        column_indices+=( "${i}" )
                        break
                    fi
                done
            fi
        done
        # Validate the array
        for i in "${column_indices[@]}"; do
            if ! [[ "${i}" =~ ^[0-9]+$ ]]; then
                echo "error: invalid column index: ${i}" >&2
                return 3
            fi
        done
    fi
    declare -p column_indices

    # Loop over the rows
    index=0
    while read -r row; do
        csv-split -d "${delimiter}" "${row}" fields

        # Determine if the row should be included
        include=false
<<<<<<< HEAD
        ## by index
        if [[ -n "${row_indices[@]}" ]]; then
            for i in "${row_indices[@]}"; do
                if [[ "${index}" -eq "${i}" ]]; then
                    include=true
                    break
                fi
            done
        fi
        ## by condition
        if ! ${include} && [[ -n "${where_conditions[@]}" ]]; then
            # Set up the variables for the condition
            ## by column name
            if [[ -n "${header}" ]]; then
                for i in "${!header[@]}"; do
                    eval "${header[$i]}=${fields[$i]}" 2>/dev/null
                done
            fi
            ## by index
            set -- "${fields[@]}"

            # Evaluate the conditions
            for condition in "${where_conditions[@]}"; do
                if eval "test ${condition}"; then
                    include=true
                    break
                fi
            done
=======
        ## if there are no row indices or conditions, include all rows
        if [[ "${#row_indices[@]}" -eq 0 && "${#where_conditions[@]}" -eq 0 ]]; then
            include=true
        else
            ## by index
            if [[ -n "${row_indices[@]}" ]]; then
                for i in "${row_indices[@]}"; do
                    if [[ "${index}" -eq "${i}" ]]; then
                        include=true
                        break
                    fi
                done
            fi
            ## by condition
            if ! ${include} && [[ "${#where_conditions[@]}" -gt 0 ]]; then
                # Set up the variables for the condition
                ## by column name
                if [[ -n "${header}" ]]; then
                    for i in "${!header[@]}"; do
                        eval "${header[$i]}=${fields[$i]}" 2>/dev/null
                    done
                fi
                ## by index
                set -- "${fields[@]}"

                # Evaluate the conditions
                for condition in "${where_conditions[@]}"; do
                    if eval "test ${condition}"; then
                        include=true
                        break
                    fi
                done
            fi
>>>>>>> 88f57efe
        fi

        # If the row should be included, process it
        if ${include}; then
            # If the row is unique, check if it has been seen before
            if ${do_unique}; then
                # Set up the variables for the comparison
                ## by column name
                if [[ -n "${header}" ]]; then
                    for i in "${!header[@]}"; do
                        eval "${header[$i]}=${fields[$i]}" 2>/dev/null
                    done
                fi
                ## by index
                set -- "${fields[@]}"

                # Evaluate the comparison
                if [[ -n "${unique_column}" ]]; then
                    if eval "test ${unique_column}"; then
                        if [[ ! " ${results[@]} " =~ " ${row} " ]]; then
                            results+=( "${row}" )
                        fi
                    fi
                else
                    if [[ ! " ${results[@]} " =~ " ${row} " ]]; then
                        results+=( "${row}" )
                    fi
                fi
            else
                results+=( "${row}" )
            fi
        fi
    done <<< "${data}"
    declare -p results
}<|MERGE_RESOLUTION|>--- conflicted
+++ resolved
@@ -1,12 +1,8 @@
 : '
 Functions for working with CSV files
 '
-
-<<<<<<< HEAD
-=======
-include-source 'debug'
-
->>>>>>> 88f57efe
+    declare -a items
+
 function csv-quote {
     :  'Quote a string for use in a CSV file
 
@@ -154,31 +150,15 @@
     '
 
     # Parse the arguments
-<<<<<<< HEAD
-    local delimiter=","
-    local row
-    local name="FIELDS"
-=======
     ## Because we'll be linking to an array variable, we'll use __ prefixes here
     ## to help avoid naming coliisions
     local __delimiter=","
     local __row
     local __name="FIELDS"
->>>>>>> 88f57efe
 
     while [ ${#} -gt 0 ]; do
         case "${1}" in
             -d | --delimiter)
-<<<<<<< HEAD
-                delimiter="${2}"
-                shift 2
-                ;;
-            *)
-                if [[ -z "${row}" ]]; then
-                    row="${1}"
-                else
-                    name="${1}"
-=======
                 __delimiter="${2}"
                 shift 2
                 ;;
@@ -187,7 +167,6 @@
                     __row="${1}"
                 else
                     __name="${1}"
->>>>>>> 88f57efe
                 fi
                 shift 1
                 ;;
@@ -198,44 +177,11 @@
     # variable, and we cannot set an array variable in the current shell from a
     # subshell (i.e.: from a pipe)
     # If row is still empty, return an error
-<<<<<<< HEAD
-    if [[ -z "${row}" ]]; then
-=======
     if [[ -z "${__row}" ]]; then
->>>>>>> 88f57efe
         return 1
     fi
 
     # Set up the array
-<<<<<<< HEAD
-    declare -n array="${name}"
-    array=()
-
-    local IFS=$'\n'
-    local regex="((\"([^\"]|\"\")*\")|[^${delimiter}]*)${delimiter}"
-
-    while [[ $row =~ $regex ]]; do
-        local field="${BASH_REMATCH[1]}"
-        row="${row:${#BASH_REMATCH[0]}}"
-
-        # Remove surrounding quotes and unescape double quotes if field is quoted
-        if [[ "$field" =~ ^\".*\"$ ]]; then
-            field="${field:1:-1}"
-            field="${field//\"\"/\"}"
-        fi
-
-        array+=("$field")
-    done
-
-    # Handle the last field
-    if [ -n "$row" ]; then
-        # Remove surrounding quotes and unescape double quotes if field is quoted
-        if [[ "$row" =~ ^\".*\"$ ]]; then
-            row="${row:1:-1}"
-            row="${row//\"\"/\"}"
-        fi
-        array+=("$row")
-=======
     declare -n __array="${__name}"
     __array=()
 
@@ -244,18 +190,28 @@
     local __field=""
     local __char
     local __next_char
-    for (( i=0; i<${#__row}; i++ )); do
+    local __row_chars=${#__row}
+    for (( i=0; i<${__row_chars}; i++ )); do
         __char="${__row:$i:1}"
         __next_char="${__row:$((i+1)):1}"
 
-        # If the character is a quote, toggle the in_quotes flag
+        # If the character is a quote, determine if we need to toggle the flag
+        # or add a quoted quote to the field
         if [[ "${__char}" == '"' ]]; then
-            ${__in_quotes} && __in_quotes=false || __in_quotes=true
+            # If the quote comes before a quoted quote, then add a single quote
+            # to the field and skip past the next char (the quote)
+            if [[ "${__next_char}" == '"' ]]; then
+                __field+='"'
+                ((i++))
+                continue
+            else
+                ${__in_quotes} && __in_quotes=false || __in_quotes=true
+            fi
             continue
         fi
 
         # If the character is a delimiter and we're not in quotes, add the field
-        if [[ "${__char}" == "${__delimiter}" && ! ${__in_quotes} ]]; then
+        if [[ "${__char}" == "${__delimiter}" ]] && ! ${in_quotes}; then
             # Double check if we need to unquote the field
             if [[ "${__field}" == '"'*'"' ]]; then
                 __field=$(csv-unquote "${__field}")
@@ -264,29 +220,14 @@
             __field=""
             continue
         fi
-
-        # If the character is a quote and the next character is a quote, add a
-        # single quote to the field and skip the next character
-        if [[ "${__char}" == "\"" && "${__next_char}" == "\"" ]]; then
-            __field="${__field}\""
-            ((i++))
-            continue
+        
+        __field+="${__char}"
+
+        # Handle the last field
+        if ((i == __row_chars - 1 )); then
+            __array+=("${__field}")
         fi
-
-        # Add the character to the field
-        __field="${__field}${__char}"
-    done
-
-    # Handle the last field
-    if [ -n "${__row}" ]; then
-        # Remove surrounding quotes and unescape double quotes if field is quoted
-        if [[ "$row" =~ ^\".*\"$ ]]; then
-            __row="${__row:1:-1}"
-            __row="${__row//\"\"/\"}"
-        fi
-        __array+=("${__row}")
->>>>>>> 88f57efe
-    fi
+    done
 
     return 0
 }
@@ -346,7 +287,6 @@
     done
 
     ${do_newline} && echo
-<<<<<<< HEAD
 }
 
 # Alias for csv-join for backwards compatibility
@@ -361,36 +301,21 @@
 
         @option -f/--file <file>
             The CSV file to read from
-=======
-}
-
-# Alias for csv-join for backwards compatibility
-function csv-echo() { csv-join "${@}"; }
-
-function csv-column-index() {
-    :  'Get the index of a column given its name
-
-    @usage
-        csv-column-index [-f/--file <file>] <name>
-        cat <file> | csv-column-index <name>
-
-    @option -f/--file <file>
-        The CSV file to read from
-
-    @arg name
-        The name of the column to find
-
-    @stdout
-        The index of the column
-
-    @return 0
-        Successful completion
-
-    @return 1
-        If the column is not found
-
-    @return 2
-        If the file could not be read (does not exist, no permissions, etc.)
+
+        @arg name
+            The name of the column to find
+
+        @stdout
+            The index of the column
+
+        @return 0
+            Successful completion
+
+        @return 1
+            If the column is not found
+
+        @return 2
+            If the file could not be read (does not exist, no permissions, etc.)
     '
     local column_name
     local filepath
@@ -445,10 +370,9 @@
 
         @usage
             [-d/--delimiter <delimiter>] <header> <row> [name]
->>>>>>> 88f57efe
-
-        @arg name
-            The name of the column to find
+
+        @option -d/--delimiter <delimiter>
+            Use <delimiter> as the field separator (default: ,)
 
         @arg header
             The header row
@@ -460,88 +384,12 @@
             The name of the dictionary to store the fields in (default: CSV_ROW)
 
         @stdout
-<<<<<<< HEAD
-            The index of the column
-=======
             The dictionary
->>>>>>> 88f57efe
 
         @return 0
             Successful completion
 
         @return 1
-<<<<<<< HEAD
-            If the column is not found
-
-        @return 2
-            If the file could not be read (does not exist, no permissions, etc.)
-    '
-    local column_name
-    local filepath
-    local data
-    local header
-
-    # Parse the arguments
-    while [ ${#} -gt 0 ]; do
-        case "${1}" in
-            -f | --file)
-                filepath="${2}"
-                shift 2
-                ;;
-            *)
-                column_name="${1}"
-                shift
-                ;;
-        esac
-    done
-
-    # If the filepath is empty and stdin is available, read from stdin
-    if [ -z "${filepath}" ] && ! [ -t 0 ]; then
-        data=$(cat)
-    elif [ -n "${filepath}" ]; then
-        data=$(cat "${filepath}")
-    else
-        return 2
-    fi
-
-    if [ -z "${data}" ]; then
-        return 2
-    fi
-
-    if [ -z "${column_name}" ]; then
-        return 1
-    fi
-
-    # Split the first row of the data
-    csv-split -d , "${data}" header
-
-    # Find the index of the column
-    for i in "${!header[@]}"; do
-        if [ "${header[$i]}" == "${column_name}" ]; then
-            echo "${i}"
-            return 0
-        fi
-    done
-}
-
-# WIP: this function is not even remotely complete yet
-function csv-get() {
-    :  'Get rows, columns, or cells from a CSV file
-
-        @usage
-            csv-get [-f/--file <file>] [-r/--row <row>] [-c/--column <column>]
-                    [-d/--delimiter <delimiter>] [-n/--no-header] [-h/--header]
-                    [-l/--limit <limit>] [-D/--output-delimiter <delimiter>]
-                    [-u/--unique[=<column>]] [-w/--where <where>]
-            cat <file> | csv-get [options]
-
-        @option -f/--file <file>
-            The CSV file to read from
-
-        @option -r/--row <row>
-            The row to get. Can be a single row number, a range (e.g., 1-5), or
-            a comma-separated list of row numbers or ranges (e.g., 1,3,5-7)
-=======
             If the header or row is empty
     '
     local delimiter=","
@@ -550,7 +398,70 @@
     local key
     local value
     local name="CSV_ROW"
->>>>>>> 88f57efe
+
+    while [ ${#} -gt 0 ]; do
+        case "${1}" in
+            -d | --delimiter)
+                delimiter="${2}"
+                shift 2
+                ;;
+            *)
+                if [ -z "${header}" ]; then
+                    header="${1}"
+                elif [ -z "${row}" ]; then
+                    row="${1}"
+                else
+                    name="${1}"
+                fi
+                shift 1
+                ;;
+        esac
+    done
+
+    debug-vars header row name delimiter
+
+    if [ -z "${header}" ] || [ -z "${row}" ]; then
+        return 1
+    fi
+
+    # Set up the dictionary and link it to the variable name
+    declare -xn dict="${name}"
+    dict=()
+
+    debug-vars -v dict name
+
+    # Split the header and row
+    csv-split -d "${delimiter}" "${header}" header
+    csv-split -d "${delimiter}" "${row}" row
+
+    debug-vars header row
+
+    # Create the dictionary
+    for i in "${!header[@]}"; do
+        key="${header[$i]}"
+        value="${row[$i]}"
+        debug-vars key value
+        dict["${key}"]="${value}"
+    done
+}
+
+# WIP: this function is not even remotely complete yet
+function csv-get() {
+    :  'Get rows, columns, or cells from a CSV file
+
+        @usage
+            csv-get [-f/--file <file>] [-r/--row <row>] [-c/--column <column>]
+                    [-d/--delimiter <delimiter>] [-n/--no-header] [-h/--header]
+                    [-l/--limit <limit>] [-D/--output-delimiter <delimiter>]
+                    [-u/--unique[=<column>]] [-w/--where <where>]
+            cat <file> | csv-get [options]
+
+        @option -f/--file <file>
+            The CSV file to read from
+
+        @option -r/--row <row>
+            The row to get. Can be a single row number, a range (e.g., 1-5), or
+            a comma-separated list of row numbers or ranges (e.g., 1,3,5-7)
 
         @option -c/--column <column>
             The column(s) to get. Can be a single column number, a range
@@ -624,198 +535,6 @@
     # Parse the arguments
     while [ ${#} -gt 0 ]; do
         case "${1}" in
-<<<<<<< HEAD
-            -f | --file)
-                filepath="${2}"
-                shift 2
-                ;;
-            -r | --row)
-                row="${2}"
-                shift 2
-                ;;
-            -c | --col | --column)
-                column="${2}"
-                shift 2
-                ;;
-=======
->>>>>>> 88f57efe
-            -d | --delimiter)
-                delimiter="${2}"
-                shift 2
-                ;;
-            -n | --no-header)
-                has_header=false
-                shift
-                ;;
-            -h | --header)
-                has_header=true
-                shift
-                ;;
-            -l | --limit)
-                limit="${2}"
-                shift 2
-                ;;
-            -D | --output-delimiter)
-                output_delimiter="${2}"
-                shift 2
-                ;;
-            -u | --unique)
-                do_unique=true
-                if [[ "${1}" == "--unique="* ]]; then
-                    unique_column="${1#--unique=}"
-                else
-                    unique_column=""
-                fi
-                ;;
-            -w | --where)
-                where_conditions+=("${2}")
-                shift 2
-                ;;
-            *)
-<<<<<<< HEAD
-                shift
-=======
-                if [ -z "${header}" ]; then
-                    header="${1}"
-                elif [ -z "${row}" ]; then
-                    row="${1}"
-                else
-                    name="${1}"
-                fi
-                shift 1
->>>>>>> 88f57efe
-                ;;
-        esac
-    done
-
-<<<<<<< HEAD
-    # If the filepath is empty and stdin is available, read from stdin
-    if [[ -z "${filepath}" ]] && ! [ -t 0 ]; then
-        data=$(cat)
-    elif [[ -n "${filepath}" ]]; then
-        data=$(cat "${filepath}")
-    else
-        return 1
-    fi
-
-=======
-    debug-vars header row name delimiter
-
-    if [ -z "${header}" ] || [ -z "${row}" ]; then
-        return 1
-    fi
-
-    # Set up the dictionary and link it to the variable name
-    declare -xn dict="${name}"
-    dict=()
-
-    debug-vars -v dict name
-
-    # Split the header and row
-    csv-split -d "${delimiter}" "${header}" header
-    csv-split -d "${delimiter}" "${row}" row
-
-    debug-vars header row
-
-    # Create the dictionary
-    for i in "${!header[@]}"; do
-        key="${header[$i]}"
-        value="${row[$i]}"
-        debug-vars key value
-        dict["${key}"]="${value}"
-    done
-}
-
-# WIP: this function is not even remotely complete yet
-function csv-get() {
-    :  'Get rows, columns, or cells from a CSV file
-
-        @usage
-            csv-get [-f/--file <file>] [-r/--row <row>] [-c/--column <column>]
-                    [-d/--delimiter <delimiter>] [-n/--no-header] [-h/--header]
-                    [-l/--limit <limit>] [-D/--output-delimiter <delimiter>]
-                    [-u/--unique[=<column>]] [-w/--where <where>]
-            cat <file> | csv-get [options]
-
-        @option -f/--file <file>
-            The CSV file to read from
-
-        @option -r/--row <row>
-            The row to get. Can be a single row number, a range (e.g., 1-5), or
-            a comma-separated list of row numbers or ranges (e.g., 1,3,5-7)
-
-        @option -c/--column <column>
-            The column(s) to get. Can be a single column number, a range
-            (e.g., 1-5), or a comma-separated list of column numbers or ranges
-            (e.g., 1,3,5-7). Can also be a column name if the -h/--header option
-            is used.
-
-        @option -d/--delimiter <delimiter>
-            The delimiter to use (default: ,)
-
-        @option -n/--no-header
-            Do not treat the first row as a header
-
-        @option -h/--header
-            Treat the first row as a header (default). This is required when
-            selecting columns by name.
-
-        @option -l/--limit <limit>
-            Limit the output to <limit> rows
-
-        @option -D/--output-delimeter <delimiter>
-            The delimiter to use when outputting the results (default: ,)
-
-        @option -u/--unique[=<column>]
-            Remove duplicate rows, optionally specifying a column to use for
-            comparison. If no column is specified, all columns are used.
-
-        @option -w/--where <where>
-            A condition to filter rows. The condition is a string that will be
-            evaluated by the `test` command. The row will be included in the
-            output if the condition is true. Columns can be referenced by their
-            name ("${column_name}") or by their index ("${0}"). The condition
-            can be a simple comparison (e.g., "${0} -eq 5") or a more complex
-            expression (e.g., `"${City}" = "Atlanta" -o "${1}" -gt 10`).
-
-        @stdout
-            The selected rows, columns, or cells
-
-        @return 0
-            Successful completion
-
-        @return 1
-            If the file could not be read (does not exist, no permissions, etc.)
-
-        @return 2
-            If the file is empty
-
-        @return 3
-            If the row or column is not found
-        '
-    local -- filepath
-    local -- data
-    local -- row
-    local -- row_indices=()
-    local -- column
-    local -- column_indices=()
-    local -- tmp_indices=()
-    local -- delimiter=","
-    local -- has_header=true
-    local -- header
-    local -- limit
-    local -- output_delimiter=","
-    local -- do_unique=false
-    local -- unique_column
-    local -- where_conditions=()
-    local -- results=()
-    local -- fields=()
-    local -i index
-    local -- include=false
-
-    # Parse the arguments
-    while [ ${#} -gt 0 ]; do
-        case "${1}" in
             -f | --file)
                 filepath="${2}"
                 shift 2
@@ -876,7 +595,6 @@
         return 1
     fi
 
->>>>>>> 88f57efe
     if [[ -z "${data}" ]]; then
         return 2
     fi
@@ -955,7 +673,10 @@
 
         # Determine if the row should be included
         include=false
-<<<<<<< HEAD
+        ## if there are no row indices or conditions, include all rows
+        if [[ "${#row_indices[@]}" -eq 0 && "${#where_conditions[@]}" -eq 0 ]]; then
+            include=true
+        else
         ## by index
         if [[ -n "${row_indices[@]}" ]]; then
             for i in "${row_indices[@]}"; do
@@ -966,7 +687,7 @@
             done
         fi
         ## by condition
-        if ! ${include} && [[ -n "${where_conditions[@]}" ]]; then
+        if ! ${include} && [[ "${#where_conditions[@]}" -gt 0 ]]; then
             # Set up the variables for the condition
             ## by column name
             if [[ -n "${header}" ]]; then
@@ -984,41 +705,7 @@
                     break
                 fi
             done
-=======
-        ## if there are no row indices or conditions, include all rows
-        if [[ "${#row_indices[@]}" -eq 0 && "${#where_conditions[@]}" -eq 0 ]]; then
-            include=true
-        else
-            ## by index
-            if [[ -n "${row_indices[@]}" ]]; then
-                for i in "${row_indices[@]}"; do
-                    if [[ "${index}" -eq "${i}" ]]; then
-                        include=true
-                        break
-                    fi
-                done
-            fi
-            ## by condition
-            if ! ${include} && [[ "${#where_conditions[@]}" -gt 0 ]]; then
-                # Set up the variables for the condition
-                ## by column name
-                if [[ -n "${header}" ]]; then
-                    for i in "${!header[@]}"; do
-                        eval "${header[$i]}=${fields[$i]}" 2>/dev/null
-                    done
-                fi
-                ## by index
-                set -- "${fields[@]}"
-
-                # Evaluate the conditions
-                for condition in "${where_conditions[@]}"; do
-                    if eval "test ${condition}"; then
-                        include=true
-                        break
-                    fi
-                done
-            fi
->>>>>>> 88f57efe
+            fi
         fi
 
         # If the row should be included, process it
